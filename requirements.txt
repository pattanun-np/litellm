--- conflicted
+++ resolved
@@ -1,11 +1,6 @@
 # LITELLM PROXY DEPENDENCIES #
-<<<<<<< HEAD
-anyio==4.2.0 # openai + http req.
-openai==1.40.0 # openai req.
-=======
 anyio==4.4.0 # openai + http req.
 openai==1.40.0 # openai req. 
->>>>>>> aed48e3b
 fastapi==0.111.0 # server dep
 backoff==2.2.1 # server dep
 pyyaml==6.0.0 # server dep
