--- conflicted
+++ resolved
@@ -9,15 +9,11 @@
       - run:
           name: "Configure Google DNS"
           command: |
-<<<<<<< HEAD
-            echo "nameserver 8.8.8.8" | sudo tee /etc/resolv.conf
-=======
             # Backup original resolv.conf
             sudo cp /etc/resolv.conf /etc/resolv.conf.backup
             # Add both local and Google DNS servers
             echo "nameserver 127.0.0.11" | sudo tee /etc/resolv.conf
             echo "nameserver 8.8.8.8" | sudo tee -a /etc/resolv.conf
->>>>>>> 04490c99
             echo "nameserver 8.8.4.4" | sudo tee -a /etc/resolv.conf
 
 jobs:
@@ -251,15 +247,12 @@
     steps:
       - checkout
       - setup_google_dns
-<<<<<<< HEAD
-=======
       - run:
           name: DNS lookup for Redis host
           command: |
             sudo apt-get update
             sudo apt-get install -y dnsutils
             dig redis-19899.c239.us-east-1-2.ec2.redns.redis-cloud.com +short
->>>>>>> 04490c99
       - run:
           name: Show git commit hash
           command: |
