import json
import os
import sys

import pytest
from fastapi.testclient import TestClient

sys.path.insert(
    0, os.path.abspath("../../..")
)  # Adds the parent directory to the system path

from unittest.mock import MagicMock

from enterprise.enterprise_hooks.managed_files import _PROXY_LiteLLMManagedFiles
from litellm.caching import DualCache
from litellm.proxy.openai_files_endpoints.common_utils import (
    _is_base64_encoded_unified_file_id,
)
from litellm.types.utils import SpecialEnums


def test_get_file_ids_from_messages():
    proxy_managed_files = _PROXY_LiteLLMManagedFiles(
        DualCache(), prisma_client=MagicMock()
    )
    messages = [
        {
            "role": "user",
            "content": [
                {"type": "text", "text": "What is in this recording?"},
                {
                    "type": "file",
                    "file": {
                        "file_id": "bGl0ZWxsbV9wcm94eTphcHBsaWNhdGlvbi9wZGY7dW5pZmllZF9pZCxmYzdmMmVhNS0wZjUwLTQ5ZjYtODljMS03ZTZhNTRiMTIxMzg",
                    },
                },
            ],
        },
    ]
    file_ids = proxy_managed_files.get_file_ids_from_messages(messages)
    assert file_ids == [
        "bGl0ZWxsbV9wcm94eTphcHBsaWNhdGlvbi9wZGY7dW5pZmllZF9pZCxmYzdmMmVhNS0wZjUwLTQ5ZjYtODljMS03ZTZhNTRiMTIxMzg"
    ]


@pytest.mark.asyncio
async def test_async_pre_call_hook_batch_retrieve():
    proxy_managed_files = _PROXY_LiteLLMManagedFiles(
        DualCache(), prisma_client=MagicMock()
    )
    data = {
        "user_api_key_dict": {"parent_otel_span": MagicMock()},
        "data": {
            "batch_id": "bGl0ZWxsbV9wcm94eTttb2RlbF9pZDpteS1nZW5lcmFsLWF6dXJlLWRlcGxveW1lbnQ7bGxtX2JhdGNoX2lkOmJhdGNoX2EzMjJiNmJhLWFjN2UtNDg4OC05MjljLTFhZDM0NDJmMDZlZA",
        },
        "call_type": "aretrieve_batch",
        "cache": MagicMock(),
    }
    response = await proxy_managed_files.async_pre_call_hook(**data)
    assert response["batch_id"] == "batch_a322b6ba-ac7e-4888-929c-1ad3442f06ed"
    assert response["model"] == "my-general-azure-deployment"


# def test_list_managed_files():
#     proxy_managed_files = _PROXY_LiteLLMManagedFiles(DualCache())

#     # Create some test files
#     file1 = proxy_managed_files.create_file(
#         file=("test1.txt", b"test content 1", "text/plain"),
#         purpose="assistants"
#     )
#     file2 = proxy_managed_files.create_file(
#         file=("test2.pdf", b"test content 2", "application/pdf"),
#         purpose="assistants"
#     )

#     # List all files
#     files = proxy_managed_files.list_files()

#     # Verify response
#     assert len(files) == 2
#     assert all(f.id.startswith(SpecialEnums.LITELM_MANAGED_FILE_ID_PREFIX.value) for f in files)
#     assert any(f.filename == "test1.txt" for f in files)
#     assert any(f.filename == "test2.pdf" for f in files)
#     assert all(f.purpose == "assistants" for f in files)

# def test_retrieve_managed_file():
#     proxy_managed_files = _PROXY_LiteLLMManagedFiles(DualCache())

#     # Create a test file
#     test_content = b"test content for retrieve"
#     created_file = proxy_managed_files.create_file(
#         file=("test.txt", test_content, "text/plain"),
#         purpose="assistants"
#     )

#     # Retrieve the file
#     retrieved_file = proxy_managed_files.retrieve_file(created_file.id)

#     # Verify response
#     assert retrieved_file.id == created_file.id
#     assert retrieved_file.filename == "test.txt"
#     assert retrieved_file.purpose == "assistants"
#     assert retrieved_file.bytes == len(test_content)
#     assert retrieved_file.status == "uploaded"

# def test_delete_managed_file():
#     proxy_managed_files = _PROXY_LiteLLMManagedFiles(DualCache())

#     # Create a test file
#     created_file = proxy_managed_files.create_file(
#         file=("test.txt", b"test content", "text/plain"),
#         purpose="assistants"
#     )

#     # Delete the file
#     deleted_file = proxy_managed_files.delete_file(created_file.id)

#     # Verify deletion
#     assert deleted_file.id == created_file.id
#     assert deleted_file.deleted == True

#     # Verify file is no longer retrievable
#     with pytest.raises(Exception):
#         proxy_managed_files.retrieve_file(created_file.id)

#     # Verify file is not in list
#     files = proxy_managed_files.list_files()
#     assert created_file.id not in [f.id for f in files]

# def test_retrieve_nonexistent_file():
#     proxy_managed_files = _PROXY_LiteLLMManagedFiles(DualCache())

#     # Try to retrieve a non-existent file
#     with pytest.raises(Exception):
#         proxy_managed_files.retrieve_file("nonexistent-file-id")

# def test_delete_nonexistent_file():
#     proxy_managed_files = _PROXY_LiteLLMManagedFiles(DualCache())

#     # Try to delete a non-existent file
#     with pytest.raises(Exception):
#         proxy_managed_files.delete_file("nonexistent-file-id")

# def test_list_files_with_purpose_filter():
#     proxy_managed_files = _PROXY_LiteLLMManagedFiles(DualCache())

#     # Create files with different purposes
#     file1 = proxy_managed_files.create_file(
#         file=("test1.txt", b"test content 1", "text/plain"),
#         purpose="assistants"
#     )
#     file2 = proxy_managed_files.create_file(
#         file=("test2.pdf", b"test content 2", "application/pdf"),
#         purpose="batch"
#     )

#     # List files with purpose filter
#     assistant_files = proxy_managed_files.list_files(purpose="assistants")
#     batch_files = proxy_managed_files.list_files(purpose="batch")

#     # Verify filtering
#     assert len(assistant_files) == 1
#     assert len(batch_files) == 1
#     assert assistant_files[0].id == file1.id
#     assert batch_files[0].id == file2.id


@pytest.mark.asyncio
async def test_async_post_call_success_hook_for_unified_finetuning_job():
    from litellm.types.utils import LiteLLMFineTuningJob

    unified_file_id = "bGl0ZWxsbV9wcm94eTphcHBsaWNhdGlvbi9vY3RldC1zdHJlYW07dW5pZmllZF9pZCxiZTQ0ZDVlYi1mNDU3LTRiNzktOWM4My01N2QxMTMxYWM0YzY7dGFyZ2V0X21vZGVsX25hbWVzLGdwdC00LjEtb3BlbmFpO2xsbV9vdXRwdXRfZmlsZV9pZCxmaWxlLURKMnQ0OWZlQ2NTQk5vNG9oekZ6NGc7bGxtX291dHB1dF9maWxlX21vZGVsX2lkLGRiNjY5ODcwNzdkZTdmYzZjNzAzY2Y1MDczMGU2MmNkOWQ3YTU1N2NlNjVmMDUzNTFkYTM4YTA3ZjBlZDEyNzQ"
    provider_ft_job = LiteLLMFineTuningJob(
        object="fine_tuning.job",
        id="ftjob-0kEBV5b4sPrFcMnuzmYSzU1G",
        model="gpt-3.5-turbo-0613",
        created_at=1692779769,
        finished_at=None,
        fine_tuned_model=None,
        organization_id="org-dUVLhaAQ37YCGwVC2QVY8sdB",
        result_files=[],
        status="validating_files",
        validation_file=None,
        training_file="file-azQuKMLAmiFdEjxpCcbI11zF",
        hyperparameters={"n_epochs": 8},
        trained_tokens=None,
        seed=0,
    )
    provider_ft_job._hidden_params = {
        "unified_file_id": unified_file_id,
        "model_id": "gpt-3.5-turbo-0613",
    }
    proxy_managed_files = _PROXY_LiteLLMManagedFiles(
        DualCache(), prisma_client=MagicMock()
    )
    data = {
        "user_api_key_dict": {"parent_otel_span": MagicMock()},
    }

    response = await proxy_managed_files.async_post_call_success_hook(
        data=data,
        user_api_key_dict=MagicMock(),
        response=provider_ft_job,
    )

    assert isinstance(response, LiteLLMFineTuningJob)
    assert _is_base64_encoded_unified_file_id(response.id)

<<<<<<< HEAD

=======
>>>>>>> 781ea739
@pytest.mark.asyncio
async def test_async_pre_call_hook_for_unified_finetuning_job():
    proxy_managed_files = _PROXY_LiteLLMManagedFiles(
        DualCache(), prisma_client=MagicMock()
    )
    data = {
        "user_api_key_dict": {"parent_otel_span": MagicMock()},
        "data": {
            "fine_tuning_job_id": "bGl0ZWxsbV9wcm94eTttb2RlbF9pZDo0OTIxODU4MWY3OGViZTllZjE4NDE0ZmE0ZjdmYjlmYTc0YzA5NWVkMTEyY2E4NDBkZDU2ZGZmZTliZDMwZGQxO2dlbmVyaWNfcmVzcG9uc2VfaWQ6ZnRqb2ItalRCeXM3YlZzYnlaRE93TDlHbHBZcVhS",
        },
        "call_type": "acancel_fine_tuning_job",
        "cache": MagicMock(),
    }
    response = await proxy_managed_files.async_pre_call_hook(**data)
    assert response["fine_tuning_job_id"] == "ftjob-jTBys7bVsbyZDOwL9GlpYqXR"<|MERGE_RESOLUTION|>--- conflicted
+++ resolved
@@ -207,10 +207,6 @@
     assert isinstance(response, LiteLLMFineTuningJob)
     assert _is_base64_encoded_unified_file_id(response.id)
 
-<<<<<<< HEAD
-
-=======
->>>>>>> 781ea739
 @pytest.mark.asyncio
 async def test_async_pre_call_hook_for_unified_finetuning_job():
     proxy_managed_files = _PROXY_LiteLLMManagedFiles(
