--- conflicted
+++ resolved
@@ -338,7 +338,6 @@
         streaming_response=[], sync_stream=True, logging_obj=litellm_logging
     )
     streaming_chunk = iterator.chunk_parser(chunk)
-<<<<<<< HEAD
     assert streaming_chunk.usage is not None
     assert streaming_chunk.usage.prompt_tokens == 5
     assert streaming_chunk.usage.completion_tokens == 7
@@ -386,17 +385,6 @@
     )
 
 
-=======
-    assert streaming_chunk["usage"] is not None
-    assert streaming_chunk["usage"]["prompt_tokens"] == 5
-    assert streaming_chunk["usage"]["completion_tokens"] == 7
-    assert streaming_chunk["usage"]["total_tokens"] == 12
-    assert (
-        streaming_chunk["usage"]["completion_tokens_details"]["reasoning_tokens"] == 3
-    )
-
-
->>>>>>> a366f924
 def test_check_finish_reason():
     config = VertexGeminiConfig()
     finish_reason_mappings = config.get_finish_reason_mapping()
