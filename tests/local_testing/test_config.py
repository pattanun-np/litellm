--- conflicted
+++ resolved
@@ -296,14 +296,9 @@
     from litellm.llms.base_llm.transformation import BaseConfig
     from litellm.llms.OpenAI.chat.gpt_transformation import OpenAIGPTConfig
 
-<<<<<<< HEAD
-    LITELLM_CHAT_PROVIDERS = ["sagemaker_chat", "sagemaker"]
-    for provider in LITELLM_CHAT_PROVIDERS:
-=======
     for provider in LITELLM_CHAT_PROVIDERS:
         if provider == LlmProviders.TRITON or provider == LlmProviders.PREDIBASE:
             continue
->>>>>>> 1e877822
         assert isinstance(
             ProviderConfigManager.get_provider_chat_config(
                 model="gpt-3.5-turbo", provider=LlmProviders(provider)
