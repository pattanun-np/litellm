--- conflicted
+++ resolved
@@ -356,7 +356,7 @@
     alternate_user_id: Optional[str] = None,
 ) -> Optional[Union[LiteLLM_UserTable, NewUserResponse]]:
     try:
-<<<<<<< HEAD
+
         potential_user_ids = []
         if alternate_user_id is not None:
             potential_user_ids.append(alternate_user_id)
@@ -387,32 +387,7 @@
             )
             if user_info is not None:
                 break
-
-=======
-        user_info: Optional[
-            Union[LiteLLM_UserTable, NewUserResponse]
-        ] = await get_existing_user_info_from_db(
-            user_id=cast(
-                Optional[str],
-                (
-                    getattr(result, "id", None)
-                    if not isinstance(result, dict)
-                    else result.get("id", None)
-                ),
-            ),
-            user_email=cast(
-                Optional[str],
-                (
-                    getattr(result, "email", None)
-                    if not isinstance(result, dict)
-                    else result.get("email", None)
-                ),
-            ),
-            prisma_client=prisma_client,
-            user_api_key_cache=user_api_key_cache,
-            proxy_logging_obj=proxy_logging_obj,
-        )
->>>>>>> ba2d4d08
+                
         verbose_proxy_logger.debug(
             f"user_info: {user_info}; litellm.default_internal_user_params: {litellm.default_internal_user_params}"
         )
