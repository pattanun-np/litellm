model_list:
  - model_name: gpt-4
    litellm_params:
      model: openai/fake
      api_key: fake-key
      api_base: https://exampleopenaiendpoint-production.up.railway.app/
  - model_name: fireworks-llama-v3-70b-instruct
    litellm_params:
      model: fireworks_ai/accounts/fireworks/models/llama-v3-70b-instruct
      api_key: "os.environ/FIREWORKS"
<<<<<<< HEAD
=======
  - model_name: "*"
    litellm_params:
      model: "*"
  - model_name: "*"
    litellm_params:
      model: openai/*
      api_key: os.environ/OPENAI_API_KEY
  - model_name: mistral-small-latest
    litellm_params:
      model: mistral/mistral-small-latest
      api_key: "os.environ/MISTRAL_API_KEY"
>>>>>>> 2a95484a
  - model_name: tts
    litellm_params:
      model: openai/tts-1
      api_key: "os.environ/OPENAI_API_KEY"
    model_info:
      mode: audio_speech
<<<<<<< HEAD
=======


# for /files endpoints
files_settings:
  - custom_llm_provider: azure
    api_base: https://exampleopenaiendpoint-production.up.railway.app
    api_key: fake-key
    api_version: "2023-03-15-preview"
  - custom_llm_provider: openai
    api_key: os.environ/OPENAI_API_KEY



>>>>>>> 2a95484a
general_settings: 
  master_key: sk-1234
  pass_through_endpoints:
    - path: "/v1/rerank"                                  # route you want to add to LiteLLM Proxy Server
      target: "https://api.cohere.com/v1/rerank"          # URL this route should forward requests to
      headers:                                            # headers to forward to this URL
        content-type: application/json                    # (Optional) Extra Headers to pass to this endpoint 
        accept: application/json
      forward_headers: True


litellm_settings:
  callbacks: ["otel"] # 👈 KEY CHANGE<|MERGE_RESOLUTION|>--- conflicted
+++ resolved
@@ -8,8 +8,6 @@
     litellm_params:
       model: fireworks_ai/accounts/fireworks/models/llama-v3-70b-instruct
       api_key: "os.environ/FIREWORKS"
-<<<<<<< HEAD
-=======
   - model_name: "*"
     litellm_params:
       model: "*"
@@ -21,16 +19,12 @@
     litellm_params:
       model: mistral/mistral-small-latest
       api_key: "os.environ/MISTRAL_API_KEY"
->>>>>>> 2a95484a
   - model_name: tts
     litellm_params:
       model: openai/tts-1
       api_key: "os.environ/OPENAI_API_KEY"
     model_info:
       mode: audio_speech
-<<<<<<< HEAD
-=======
-
 
 # for /files endpoints
 files_settings:
@@ -43,7 +37,6 @@
 
 
 
->>>>>>> 2a95484a
 general_settings: 
   master_key: sk-1234
   pass_through_endpoints:
