--- conflicted
+++ resolved
@@ -1,6 +1,4 @@
 model_list:
-<<<<<<< HEAD
-=======
   - model_name: multimodalembedding@001
     litellm_params:
       model: vertex_ai/multimodalembedding@001
@@ -11,7 +9,6 @@
     litellm_params:
       model: openai/text-embedding-ada-002                          # The `openai/` prefix will call openai.chat.completions.create
       api_key: os.environ/OPENAI_API_KEY
->>>>>>> 754981a7
  - model_name: db-openai-endpoint
    litellm_params:
      model: openai/gpt-3.5-turbo
