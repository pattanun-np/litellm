model_list:
  - model_name: fake-openai-endpoint
    litellm_params:
      model: openai/fake
      api_key: fake-key
      api_base: https://exampleopenaiendpoint-production.up.railway.app/
  - model_name: openai/gpt-4o
    litellm_params:
      model: openai/gpt-4o
      api_key: fake-key

litellm_settings:
<<<<<<< HEAD
  default_team_params:             # Default Params to apply when litellm auto creates a team from SSO IDP provider
    max_budget: 100                # Optional[float], optional): $100 budget for the team
    budget_duration: 30d           # Optional[str], optional): 30 days budget_duration for the team
    models: ["gpt-3.5-turbo"]      # Optional[List[str]], optional): models to be used by the team
=======
  prometheus_initialize_budget_metrics: true
  callbacks: ["prometheus"]

mcp_tools:
  - name: "get_current_time"
    description: "Get the current time"
    input_schema: {
      "type": "object",
      "properties": {
        "format": {
          "type": "string",
          "description": "The format of the time to return",
          "enum": ["short"]
        }
      }
    }
    handler: "mcp_tools.get_current_time"
  - name: "get_current_date"
    description: "Get the current date"
    input_schema: {
      "type": "object",
      "properties": {
        "format": {
          "type": "string",
          "description": "The format of the date to return",
          "enum": ["short"]
        }
      }
    }
    handler: "mcp_tools.get_current_date"
  default_team_settings:
      - team_id: test_dev
        success_callback: ["langfuse", "s3"]
        langfuse_secret: secret-test-key
        langfuse_public_key: public-test-key
      - team_id: my_workflows
        success_callback: ["langfuse", "s3"]
        langfuse_secret: secret-workflows-key
        langfuse_public_key: public-workflows-key
>>>>>>> 72a12e91
<|MERGE_RESOLUTION|>--- conflicted
+++ resolved
@@ -10,12 +10,6 @@
       api_key: fake-key
 
 litellm_settings:
-<<<<<<< HEAD
-  default_team_params:             # Default Params to apply when litellm auto creates a team from SSO IDP provider
-    max_budget: 100                # Optional[float], optional): $100 budget for the team
-    budget_duration: 30d           # Optional[str], optional): 30 days budget_duration for the team
-    models: ["gpt-3.5-turbo"]      # Optional[List[str]], optional): models to be used by the team
-=======
   prometheus_initialize_budget_metrics: true
   callbacks: ["prometheus"]
 
@@ -54,5 +48,4 @@
       - team_id: my_workflows
         success_callback: ["langfuse", "s3"]
         langfuse_secret: secret-workflows-key
-        langfuse_public_key: public-workflows-key
->>>>>>> 72a12e91
+        langfuse_public_key: public-workflows-key