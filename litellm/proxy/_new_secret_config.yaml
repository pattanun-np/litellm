model_list:
  - model_name: gpt-4o
    litellm_params:
<<<<<<< HEAD
      model: azure/gpt-4o-realtime-preview
      api_key: os.environ/AZURE_SWEDEN_API_KEY
      api_base: os.environ/AZURE_SWEDEN_API_BASE

litellm_settings:
  success_callback: ["langfuse"]
  # logged_real_time_event_types: "*"
=======
      model: openai/fake
      api_key: fake-key
      api_base: https://exampleopenaiendpoint-production.up.railway.app/

litellm_settings:
  callbacks: ["prometheus", "otel"]

general_settings:
  user_api_key_cache_ttl: 3600

router_settings:
  routing_strategy: latency-based-routing
  routing_strategy_args:
    # only assign 40% of traffic to the fastest deployment to avoid overloading it
    lowest_latency_buffer: 0.4

    # consider last five minutes of calls for latency calculation
    ttl: 300

  # model_group_alias:
  #   gpt-4o: gpt-4o-128k-2024-05-13
  #   gpt-4o-mini: gpt-4o-mini-128k-2024-07-18

  enable_tag_filtering: True

  # retry call 3 times on each model_name (we don't use fallbacks, so this would be 3 times total)
  num_retries: 3

  # -- cooldown settings --
  # see https://github.com/BerriAI/litellm/blob/main/litellm/router_utils/cooldown_handlers.py#L265

  # cooldown model if it fails > n calls in a minute.
  allowed_fails: 2

  # (in seconds) how long to cooldown model if fails/min > allowed_fails
  cooldown_time: 60

  allowed_fails_policy:
    InternalServerErrorAllowedFails: 1
    RateLimitErrorAllowedFails: 2
    TimeoutErrorAllowedFails: 3
  # -- end cooldown settings --

  # see https://docs.litellm.ai/docs/proxy/prod#3-use-redis-porthost-password-not-redis_url
  redis_host: os.environ/REDIS_HOST
  redis_port: os.environ/REDIS_PORT
  redis_password: os.environ/REDIS_PASSWORD
>>>>>>> cc8dd802
<|MERGE_RESOLUTION|>--- conflicted
+++ resolved
@@ -1,15 +1,6 @@
 model_list:
   - model_name: gpt-4o
     litellm_params:
-<<<<<<< HEAD
-      model: azure/gpt-4o-realtime-preview
-      api_key: os.environ/AZURE_SWEDEN_API_KEY
-      api_base: os.environ/AZURE_SWEDEN_API_BASE
-
-litellm_settings:
-  success_callback: ["langfuse"]
-  # logged_real_time_event_types: "*"
-=======
       model: openai/fake
       api_key: fake-key
       api_base: https://exampleopenaiendpoint-production.up.railway.app/
@@ -56,5 +47,4 @@
   # see https://docs.litellm.ai/docs/proxy/prod#3-use-redis-porthost-password-not-redis_url
   redis_host: os.environ/REDIS_HOST
   redis_port: os.environ/REDIS_PORT
-  redis_password: os.environ/REDIS_PASSWORD
->>>>>>> cc8dd802
+  redis_password: os.environ/REDIS_PASSWORD