--- conflicted
+++ resolved
@@ -16,13 +16,6 @@
     litellm_params:
       model: gpt-3.5-turbo
       api_base: https://exampleopenaiendpoint-production.up.railway.app
-<<<<<<< HEAD
-  
-
-general_settings: 
-  proxy_budget_rescheduler_min_time: 59
-  proxy_budget_rescheduler_max_time: 70
-=======
   - model_name: o1-preview
     litellm_params:
       model: o1-preview
@@ -53,5 +46,4 @@
                   "operator": "replace",
               }
           ],
-      }
->>>>>>> 89c6992f
+      }