--- conflicted
+++ resolved
@@ -1,22 +1,8 @@
 model_list:
-<<<<<<< HEAD
-  - model_name: "gpt-4"
-    litellm_params:
-      model: "gpt-4"
-      api_key: "bad_key"
-  - model_name: "gpt-4o"
-    litellm_params:
-      model: "gpt-4o"
-
-litellm_settings:
-  max_internal_user_budget: 0.001
-  internal_user_budget_duration: "5m"
-=======
   - model_name: "claude-3-5-sonnet-20240620"
     litellm_params:
       model: "claude-3-5-sonnet-20240620"
 
 litellm_settings:
   max_internal_user_budget: 0.001
-  internal_user_budget_duration: "5m"
->>>>>>> f4b9f7c3
+  internal_user_budget_duration: "5m"