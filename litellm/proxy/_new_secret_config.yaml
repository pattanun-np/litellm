--- conflicted
+++ resolved
@@ -29,16 +29,6 @@
       model: databricks/databricks-claude-3-7-sonnet
       api_key: os.environ/DATABRICKS_API_KEY
       api_base: os.environ/DATABRICKS_API_BASE
-<<<<<<< HEAD
-  - model_name: "gemini/gemini-2.0-flash"
-    litellm_params:
-      model: gemini/gemini-2.0-flash
-      api_key: os.environ/GEMINI_API_KEY
-  - model_name: claude-3-5-sonnet-20240620
-    litellm_params:
-      model: anthropic/claude-3-5-sonnet-20240620
-      api_key: os.environ/ANTHROPIC_API_KEY
-=======
   - model_name: "llmaas-meta/llama-3.1-8b-instruct"
     litellm_params:
       model: nvidia_nim/meta/llama-3.3-70b-instruct
@@ -47,7 +37,6 @@
     model_info:
       input_cost_per_token: "100"
       output_cost_per_token: "100"
->>>>>>> 00c5c23d
 
 litellm_settings:
   num_retries: 0
