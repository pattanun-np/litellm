model_list:
  - model_name: "*"
    litellm_params:
      model: "*"

<<<<<<< HEAD

litellm_settings:
  cache: True
  cache_params:
    type: redis
    redis_startup_nodes: [{"host": "127.0.0.1", "port": "7001"}]
=======
litellm_settings:
  success_callback: ["s3"]
  cache: true
  s3_callback_params:
    s3_bucket_name: mytestbucketlitellm   # AWS Bucket Name for S3
    s3_region_name: us-west-2              # AWS Region Name for S3
    s3_aws_access_key_id: os.environ/AWS_ACCESS_KEY_ID  # us os.environ/<variable name> to pass environment variables. This is AWS Access Key ID for S3
    s3_aws_secret_access_key: os.environ/AWS_SECRET_ACCESS_KEY  # AWS Secret Access Key for S3
>>>>>>> 98f73b35
<|MERGE_RESOLUTION|>--- conflicted
+++ resolved
@@ -3,14 +3,6 @@
     litellm_params:
       model: "*"
 
-<<<<<<< HEAD
-
-litellm_settings:
-  cache: True
-  cache_params:
-    type: redis
-    redis_startup_nodes: [{"host": "127.0.0.1", "port": "7001"}]
-=======
 litellm_settings:
   success_callback: ["s3"]
   cache: true
@@ -18,5 +10,4 @@
     s3_bucket_name: mytestbucketlitellm   # AWS Bucket Name for S3
     s3_region_name: us-west-2              # AWS Region Name for S3
     s3_aws_access_key_id: os.environ/AWS_ACCESS_KEY_ID  # us os.environ/<variable name> to pass environment variables. This is AWS Access Key ID for S3
-    s3_aws_secret_access_key: os.environ/AWS_SECRET_ACCESS_KEY  # AWS Secret Access Key for S3
->>>>>>> 98f73b35
+    s3_aws_secret_access_key: os.environ/AWS_SECRET_ACCESS_KEY  # AWS Secret Access Key for S3