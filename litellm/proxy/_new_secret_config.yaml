--- conflicted
+++ resolved
@@ -1,22 +1,4 @@
 model_list:
-<<<<<<< HEAD
-  - model_name: azure.text-embedding-ada-002
-    litellm_params:
-      api_base: os.environ/AZURE_API_BASE
-      api_key: os.environ/AZURE_API_KEY
-      model: azure/azure-embedding-model
-    model_info:
-      access_groups:
-      - shared-models
-      base_model: azure/text-embedding-ada-002
-      mode: embedding
-    
-
-
-router_settings:
-  routing_strategy: usage-based-routing-v2
-  disable_cooldowns: True
-=======
   - model_name: openai/*
     litellm_params:
       model: openai/*
@@ -28,5 +10,4 @@
       model: openai/o1-*
       api_key: os.environ/OPENAI_API_KEY
     model_info:
-      access_groups: ["restricted-models"]
->>>>>>> ea8f0913
+      access_groups: ["restricted-models"]