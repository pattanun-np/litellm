--- conflicted
+++ resolved
@@ -1,79 +1,7 @@
 model_list:
   - model_name: whisper
     litellm_params:
-<<<<<<< HEAD
-      model: anthropic.claude-3-sonnet-20240229-v1:0
-      api_base: https://exampleopenaiendpoint-production.up.railway.app
-      aws_secret_access_key: os.environ/AWS_SECRET_ACCESS_KEY
-      aws_access_key_id: os.environ/AWS_ACCESS_KEY_ID
-  - model_name: gemini-vision
-    litellm_params:
-      model: vertex_ai/gemini-1.0-pro-vision-001
-      api_base: https://exampleopenaiendpoint-production.up.railway.app/v1/projects/adroit-crow-413218/locations/us-central1/publishers/google/models/gemini-1.0-pro-vision-001
-      vertex_project: "adroit-crow-413218"
-      vertex_location: "us-central1"
-  - model_name: fake-azure-endpoint
-    litellm_params:
-      model: openai/429
-      api_key: fake-key
-      api_base: https://exampleopenaiendpoint-production.up.railway.app
-  - model_name: fake-openai-endpoint
-    litellm_params:
-      model: gpt-3.5-turbo
-      api_base: https://exampleopenaiendpoint-production.up.railway.app
-  - model_name: o1-preview
-    litellm_params:
-      model: o1-preview
-  - model_name: rerank-english-v3.0
-    litellm_params:
-      model: cohere/rerank-english-v3.0
-      api_key: os.environ/COHERE_API_KEY
-  - model_name: azure-rerank-english-v3.0
-    litellm_params:
-      model: azure_ai/rerank-english-v3.0
-      api_base: os.environ/AZURE_AI_COHERE_API_BASE
-      api_key: os.environ/AZURE_AI_COHERE_API_KEY
-  - model_name: "databricks/*"
-    litellm_params:
-      model: "databricks/*"
-      api_key: os.environ/DATABRICKS_API_KEY
-      api_base: os.environ/DATABRICKS_API_BASE
-  - model_name: "anthropic/*"
-    litellm_params:
-      model: "anthropic/*"
-  - model_name: "*"
-    litellm_params:
-      model: "openai/*"
-  - model_name: "fireworks_ai/*"
-    litellm_params:
-      model: "fireworks_ai/*"
-      configurable_clientside_auth_params: ["api_base"]
-  - model_name: "gemini-flash-experimental"
-    litellm_params:
-      model: "vertex_ai/gemini-flash-experimental"
-
-litellm_settings:
-  callbacks:
-    # - prometheus
-    - otel
-  failure_callback:
-    - sentry
-    - prometheus
-  success_callback:
-    - prometheus
-    - s3
-  s3_callback_params:
-    s3_bucket_name: mytestbucketlitellm   # AWS Bucket Name for S3
-    s3_region_name: us-west-2              # AWS Region Name for S3
-    s3_aws_access_key_id: os.environ/AWS_ACCESS_KEY_ID  # us os.environ/<variable name> to pass environment variables. This is AWS Access Key ID for S3
-    s3_aws_secret_access_key: os.environ/AWS_SECRET_ACCESS_KEY  # AWS Secret Access Key for S3
-
-general_settings:
-  db_url: os.environ/DATABASE_URL
-  # disable_prisma_schema_update: true
-=======
       model: whisper-1
       api_key: os.environ/OPENAI_API_KEY
     model_info:
-      mode: audio_transcription
->>>>>>> 13084253
+      mode: audio_transcription