--- conflicted
+++ resolved
@@ -16,12 +16,7 @@
       model: openai/fake
       api_key: fake-key
       api_base: https://exampleopenaiendpoint-production.up.railway.app/
-
-<<<<<<< HEAD
-litellm_settings:
-  success_callback: ["langfuse"]
-  callbacks: ["prometheus"]
-=======
+      
 router_settings:
   model_group_alias:
     "gpt-4-turbo": # Aliased model name
@@ -40,5 +35,4 @@
       failure_callback: ["langfuse"]
       langfuse_public_key: os.environ/LANGFUSE_PROJECT2_PUBLIC # Project 2
       langfuse_secret: os.environ/LANGFUSE_PROJECT2_SECRET # Project 2
-      langfuse_host: https://us.cloud.langfuse.com
->>>>>>> d81ae458
+      langfuse_host: https://us.cloud.langfuse.com