import asyncio
import copy
import hashlib
import importlib
import json
import os
import re
import smtplib
import subprocess
import threading
import time
import traceback
from datetime import datetime, timedelta
from email.mime.multipart import MIMEMultipart
from email.mime.text import MIMEText
from functools import wraps
from typing import TYPE_CHECKING, Any, List, Literal, Optional, Tuple, Union

import backoff
import httpx
from fastapi import HTTPException, Request, status
from pydantic import BaseModel
from typing_extensions import overload

import litellm
import litellm.litellm_core_utils
import litellm.litellm_core_utils.litellm_logging
from litellm import EmbeddingResponse, ImageResponse, ModelResponse, get_litellm_params
from litellm._logging import verbose_proxy_logger
from litellm._service_logger import ServiceLogging, ServiceTypes
from litellm.caching import DualCache, RedisCache
from litellm.exceptions import RejectedRequestError
from litellm.integrations.custom_guardrail import CustomGuardrail
from litellm.integrations.custom_logger import CustomLogger
from litellm.integrations.SlackAlerting.slack_alerting import SlackAlerting
from litellm.litellm_core_utils.core_helpers import (
    _get_parent_otel_span_from_kwargs,
    get_litellm_metadata_from_kwargs,
)
from litellm.litellm_core_utils.litellm_logging import Logging
from litellm.llms.custom_httpx.httpx_handler import HTTPHandler
from litellm.proxy._types import (
    AlertType,
    CallInfo,
    DynamoDBArgs,
    LiteLLM_VerificationTokenView,
    LitellmUserRoles,
    Member,
    ResetTeamBudgetRequest,
    SpendLogsMetadata,
    SpendLogsPayload,
    UserAPIKeyAuth,
)
from litellm.proxy.hooks.cache_control_check import _PROXY_CacheControlCheck
from litellm.proxy.hooks.max_budget_limiter import _PROXY_MaxBudgetLimiter
from litellm.proxy.hooks.parallel_request_limiter import (
    _PROXY_MaxParallelRequestsHandler,
)
from litellm.types.utils import CallTypes, LoggedLiteLLMParams

if TYPE_CHECKING:
    from opentelemetry.trace import Span as _Span

    Span = _Span
else:
    Span = Any


def print_verbose(print_statement):
    """
    Prints the given `print_statement` to the console if `litellm.set_verbose` is True.
    Also logs the `print_statement` at the debug level using `verbose_proxy_logger`.

    :param print_statement: The statement to be printed and logged.
    :type print_statement: Any
    """
    import traceback

    verbose_proxy_logger.debug("{}\n{}".format(print_statement, traceback.format_exc()))
    if litellm.set_verbose:
        print(f"LiteLLM Proxy: {print_statement}")  # noqa


def safe_deep_copy(data):
    """
    Safe Deep Copy

    The LiteLLM Request has some object that can-not be pickled / deep copied

    Use this function to safely deep copy the LiteLLM Request
    """
    if litellm.safe_memory_mode is True:
        return data

    litellm_parent_otel_span: Optional[Any] = None
    # Step 1: Remove the litellm_parent_otel_span
    litellm_parent_otel_span = None
    if isinstance(data, dict):
        # remove litellm_parent_otel_span since this is not picklable
        if "metadata" in data and "litellm_parent_otel_span" in data["metadata"]:
            litellm_parent_otel_span = data["metadata"].pop("litellm_parent_otel_span")
    new_data = copy.deepcopy(data)

    # Step 2: re-add the litellm_parent_otel_span after doing a deep copy
    if isinstance(data, dict) and litellm_parent_otel_span is not None:
        if "metadata" in data:
            data["metadata"]["litellm_parent_otel_span"] = litellm_parent_otel_span
    return new_data


def log_to_opentelemetry(func):
    @wraps(func)
    async def wrapper(*args, **kwargs):
        start_time = datetime.now()

        try:
            result = await func(*args, **kwargs)
            end_time = datetime.now()

            # Log to OTEL only if "parent_otel_span" is in kwargs and is not None
            if (
                "parent_otel_span" in kwargs
                and kwargs["parent_otel_span"] is not None
                and "proxy_logging_obj" in kwargs
                and kwargs["proxy_logging_obj"] is not None
            ):
                proxy_logging_obj = kwargs["proxy_logging_obj"]
                await proxy_logging_obj.service_logging_obj.async_service_success_hook(
                    service=ServiceTypes.DB,
                    call_type=func.__name__,
                    parent_otel_span=kwargs["parent_otel_span"],
                    duration=0.0,
                    start_time=start_time,
                    end_time=end_time,
                    event_metadata={
                        "function_name": func.__name__,
                        "function_kwargs": kwargs,
                        "function_args": args,
                    },
                )
            elif (
                # in litellm custom callbacks kwargs is passed as arg[0]
                # https://docs.litellm.ai/docs/observability/custom_callback#callback-functions
                args is not None
                and len(args) > 0
            ):
                passed_kwargs = args[0]
                parent_otel_span = _get_parent_otel_span_from_kwargs(
                    kwargs=passed_kwargs
                )
                if parent_otel_span is not None:
                    from litellm.proxy.proxy_server import proxy_logging_obj

                    metadata = get_litellm_metadata_from_kwargs(kwargs=passed_kwargs)
                    await proxy_logging_obj.service_logging_obj.async_service_success_hook(
                        service=ServiceTypes.BATCH_WRITE_TO_DB,
                        call_type=func.__name__,
                        parent_otel_span=parent_otel_span,
                        duration=0.0,
                        start_time=start_time,
                        end_time=end_time,
                        event_metadata=metadata,
                    )
            # end of logging to otel
            return result
        except Exception as e:
            end_time = datetime.now()
            if (
                "parent_otel_span" in kwargs
                and kwargs["parent_otel_span"] is not None
                and "proxy_logging_obj" in kwargs
                and kwargs["proxy_logging_obj"] is not None
            ):
                proxy_logging_obj = kwargs["proxy_logging_obj"]
                await proxy_logging_obj.service_logging_obj.async_service_failure_hook(
                    error=e,
                    service=ServiceTypes.DB,
                    call_type=func.__name__,
                    parent_otel_span=kwargs["parent_otel_span"],
                    duration=0.0,
                    start_time=start_time,
                    end_time=end_time,
                    event_metadata={
                        "function_name": func.__name__,
                        "function_kwargs": kwargs,
                        "function_args": args,
                    },
                )
            raise e

    return wrapper


### LOGGING ###
class ProxyLogging:
    """
    Logging/Custom Handlers for proxy.

    Implemented mainly to:
    - log successful/failed db read/writes
    - support the max parallel request integration
    """

    def __init__(
        self,
        user_api_key_cache: DualCache,
    ):
        ## INITIALIZE  LITELLM CALLBACKS ##
        self.call_details: dict = {}
        self.call_details["user_api_key_cache"] = user_api_key_cache
        self.internal_usage_cache = DualCache(
            default_in_memory_ttl=1, always_read_redis=litellm.always_read_redis
        )  # ping redis cache every 1s
        self.max_parallel_request_limiter = _PROXY_MaxParallelRequestsHandler(
            self.internal_usage_cache
        )
        self.max_budget_limiter = _PROXY_MaxBudgetLimiter()
        self.cache_control_check = _PROXY_CacheControlCheck()
        self.alerting: Optional[List] = None
        self.alerting_threshold: float = 300  # default to 5 min. threshold
        self.alert_types: List[AlertType] = [
            "llm_exceptions",
            "llm_too_slow",
            "llm_requests_hanging",
            "budget_alerts",
            "db_exceptions",
            "daily_reports",
            "spend_reports",
            "fallback_reports",
            "cooldown_deployment",
            "new_model_added",
            "outage_alerts",
        ]
        self.alert_to_webhook_url: Optional[dict] = None
        self.slack_alerting_instance: SlackAlerting = SlackAlerting(
            alerting_threshold=self.alerting_threshold,
            alerting=self.alerting,
            alert_types=self.alert_types,
            internal_usage_cache=self.internal_usage_cache,
        )

    def update_values(
        self,
        alerting: Optional[List] = None,
        alerting_threshold: Optional[float] = None,
        redis_cache: Optional[RedisCache] = None,
        alert_types: Optional[List[AlertType]] = None,
        alerting_args: Optional[dict] = None,
        alert_to_webhook_url: Optional[dict] = None,
    ):
        updated_slack_alerting: bool = False
        if alerting is not None:
            self.alerting = alerting
            updated_slack_alerting = True
        if alerting_threshold is not None:
            self.alerting_threshold = alerting_threshold
            updated_slack_alerting = True
        if alert_types is not None:
            self.alert_types = alert_types
            updated_slack_alerting = True
        if alert_to_webhook_url is not None:
            self.alert_to_webhook_url = alert_to_webhook_url
            updated_slack_alerting = True

        if updated_slack_alerting is True:
            self.slack_alerting_instance.update_values(
                alerting=self.alerting,
                alerting_threshold=self.alerting_threshold,
                alert_types=self.alert_types,
                alerting_args=alerting_args,
                alert_to_webhook_url=self.alert_to_webhook_url,
            )

            if (
                self.alerting is not None
                and "slack" in self.alerting
                and "daily_reports" in self.alert_types
            ):
                # NOTE: ENSURE we only add callbacks when alerting is on
                # We should NOT add callbacks when alerting is off
                litellm.callbacks.append(self.slack_alerting_instance)  # type: ignore

        if redis_cache is not None:
            self.internal_usage_cache.redis_cache = redis_cache

    def _init_litellm_callbacks(self, llm_router: Optional[litellm.Router] = None):
        self.service_logging_obj = ServiceLogging()
        litellm.callbacks.append(self.max_parallel_request_limiter)  # type: ignore
        litellm.callbacks.append(self.max_budget_limiter)  # type: ignore
        litellm.callbacks.append(self.cache_control_check)  # type: ignore
        litellm.callbacks.append(self.service_logging_obj)  # type: ignore
        litellm.success_callback.append(
            self.slack_alerting_instance.response_taking_too_long_callback
        )
        for callback in litellm.callbacks:
            if isinstance(callback, str):
                callback = litellm.litellm_core_utils.litellm_logging._init_custom_logger_compatible_class(  # type: ignore
                    callback,
                    internal_usage_cache=self.internal_usage_cache,
                    llm_router=llm_router,
                )
            if callback not in litellm.input_callback:
                litellm.input_callback.append(callback)  # type: ignore
            if callback not in litellm.success_callback:
                litellm.success_callback.append(callback)  # type: ignore
            if callback not in litellm.failure_callback:
                litellm.failure_callback.append(callback)  # type: ignore
            if callback not in litellm._async_success_callback:
                litellm._async_success_callback.append(callback)  # type: ignore
            if callback not in litellm._async_failure_callback:
                litellm._async_failure_callback.append(callback)  # type: ignore

        if (
            len(litellm.input_callback) > 0
            or len(litellm.success_callback) > 0
            or len(litellm.failure_callback) > 0
        ):
            callback_list = list(
                set(
                    litellm.input_callback
                    + litellm.success_callback
                    + litellm.failure_callback
                )
            )
            litellm.litellm_core_utils.litellm_logging.set_callbacks(
                callback_list=callback_list
            )

    async def update_request_status(
        self, litellm_call_id: str, status: Literal["success", "fail"]
    ):
        # only use this if slack alerting is being used
        if self.alerting is None:
            return

        # current alerting threshold
        alerting_threshold: float = self.alerting_threshold

        # add a 100 second buffer to the alerting threshold
        # ensures we don't send errant hanging request slack alerts
        alerting_threshold += 100

        await self.internal_usage_cache.async_set_cache(
            key="request_status:{}".format(litellm_call_id),
            value=status,
            local_only=True,
            ttl=alerting_threshold,
        )

    async def process_pre_call_hook_response(self, response, data, call_type):
        if isinstance(response, Exception):
            raise response
        if isinstance(response, dict):
            return response
        if isinstance(response, str):
            if call_type in ["completion", "text_completion"]:
                raise RejectedRequestError(
                    message=response,
                    model=data.get("model", ""),
                    llm_provider="",
                    request_data=data,
                )
            else:
                raise HTTPException(status_code=400, detail={"error": response})
        return data

    # The actual implementation of the function
    async def pre_call_hook(
        self,
        user_api_key_dict: UserAPIKeyAuth,
        data: dict,
        call_type: Literal[
            "completion",
            "text_completion",
            "embeddings",
            "image_generation",
            "moderation",
            "audio_transcription",
            "pass_through_endpoint",
            "rerank",
        ],
    ) -> dict:
        """
        Allows users to modify/reject the incoming request to the proxy, without having to deal with parsing Request body.

        Covers:
        1. /chat/completions
        2. /embeddings
        3. /image/generation
        """
        print_verbose("Inside Proxy Logging Pre-call hook!")
        ### ALERTING ###
        asyncio.create_task(
            self.slack_alerting_instance.response_taking_too_long(request_data=data)
        )

        try:
            for callback in litellm.callbacks:
                _callback = None
                if isinstance(callback, str):
                    _callback = litellm.litellm_core_utils.litellm_logging.get_custom_logger_compatible_class(
                        callback
                    )
                else:
                    _callback = callback  # type: ignore

                if _callback is not None and isinstance(_callback, CustomGuardrail):
                    from litellm.types.guardrails import GuardrailEventHooks

                    if (
                        _callback.should_run_guardrail(
                            data=data, event_type=GuardrailEventHooks.pre_call
                        )
                        is not True
                    ):
                        continue
                    response = await _callback.async_pre_call_hook(
                        user_api_key_dict=user_api_key_dict,
                        cache=self.call_details["user_api_key_cache"],
                        data=data,
                        call_type=call_type,
                    )
                    if response is not None:
                        data = await self.process_pre_call_hook_response(
                            response=response, data=data, call_type=call_type
                        )

                elif (
                    _callback is not None
                    and isinstance(_callback, CustomLogger)
                    and "async_pre_call_hook" in vars(_callback.__class__)
                ):
                    response = await _callback.async_pre_call_hook(
                        user_api_key_dict=user_api_key_dict,
                        cache=self.call_details["user_api_key_cache"],
                        data=data,
                        call_type=call_type,
                    )
                    if response is not None:
                        data = await self.process_pre_call_hook_response(
                            response=response, data=data, call_type=call_type
                        )

            return data
        except Exception as e:
            raise e

    async def during_call_hook(
        self,
        data: dict,
        user_api_key_dict: UserAPIKeyAuth,
        call_type: Literal[
            "completion",
            "embeddings",
            "image_generation",
            "moderation",
            "audio_transcription",
        ],
    ):
        """
        Runs the CustomGuardrail's async_moderation_hook()
        """
        for callback in litellm.callbacks:
            try:
                if isinstance(callback, CustomGuardrail):
                    ################################################################
                    # Check if guardrail should be run for GuardrailEventHooks.during_call hook
                    ################################################################

                    # V1 implementation - backwards compatibility
                    if callback.event_hook is None:
                        if callback.moderation_check == "pre_call":  # type: ignore
                            return
                    else:
                        # Main - V2 Guardrails implementation
                        from litellm.types.guardrails import GuardrailEventHooks

                        if (
                            callback.should_run_guardrail(
                                data=data, event_type=GuardrailEventHooks.during_call
                            )
                            is not True
                        ):
                            continue
                    await callback.async_moderation_hook(
                        data=data,
                        user_api_key_dict=user_api_key_dict,
                        call_type=call_type,
                    )
            except Exception as e:
                raise e
        return data

    async def failed_tracking_alert(self, error_message: str):
        if self.alerting is None:
            return
        await self.slack_alerting_instance.failed_tracking_alert(
            error_message=error_message
        )

    async def budget_alerts(
        self,
        type: Literal[
            "token_budget",
            "user_budget",
            "team_budget",
            "proxy_budget",
            "projected_limit_exceeded",
        ],
        user_info: CallInfo,
    ):
        if self.alerting is None:
            # do nothing if alerting is not switched on
            return
        await self.slack_alerting_instance.budget_alerts(
            type=type,
            user_info=user_info,
        )

    async def alerting_handler(
        self,
        message: str,
        level: Literal["Low", "Medium", "High"],
        alert_type: AlertType,
        request_data: Optional[dict] = None,
    ):
        """
        Alerting based on thresholds: - https://github.com/BerriAI/litellm/issues/1298

        - Responses taking too long
        - Requests are hanging
        - Calls are failing
        - DB Read/Writes are failing
        - Proxy Close to max budget
        - Key Close to max budget

        Parameters:
            level: str - Low|Medium|High - if calls might fail (Medium) or are failing (High); Currently, no alerts would be 'Low'.
            message: str - what is the alert about
        """
        if self.alerting is None:
            return

        from datetime import datetime

        # Get the current timestamp
        current_time = datetime.now().strftime("%H:%M:%S")
        _proxy_base_url = os.getenv("PROXY_BASE_URL", None)
        formatted_message = (
            f"Level: `{level}`\nTimestamp: `{current_time}`\n\nMessage: {message}"
        )
        if _proxy_base_url is not None:
            formatted_message += f"\n\nProxy URL: `{_proxy_base_url}`"

        extra_kwargs = {}
        alerting_metadata = {}
        if request_data is not None:

            _url = await self.slack_alerting_instance._add_langfuse_trace_id_to_alert(
                request_data=request_data
            )

            if _url is not None:
                extra_kwargs["🪢 Langfuse Trace"] = _url
                formatted_message += "\n\n🪢 Langfuse Trace: {}".format(_url)
            if (
                "metadata" in request_data
                and request_data["metadata"].get("alerting_metadata", None) is not None
                and isinstance(request_data["metadata"]["alerting_metadata"], dict)
            ):
                alerting_metadata = request_data["metadata"]["alerting_metadata"]
        for client in self.alerting:
            if client == "slack":
                await self.slack_alerting_instance.send_alert(
                    message=message,
                    level=level,
                    alert_type=alert_type,
                    user_info=None,
                    alerting_metadata=alerting_metadata,
                    **extra_kwargs,
                )
            elif client == "sentry":
                if litellm.utils.sentry_sdk_instance is not None:
                    litellm.utils.sentry_sdk_instance.capture_message(formatted_message)
                else:
                    raise Exception("Missing SENTRY_DSN from environment")

    async def failure_handler(
        self, original_exception, duration: float, call_type: str, traceback_str=""
    ):
        """
        Log failed db read/writes

        Currently only logs exceptions to sentry
        """
        ### ALERTING ###
        if "db_exceptions" not in self.alert_types:
            return
        if isinstance(original_exception, HTTPException):
            if isinstance(original_exception.detail, str):
                error_message = original_exception.detail
            elif isinstance(original_exception.detail, dict):
                error_message = json.dumps(original_exception.detail)
            else:
                error_message = str(original_exception)
        else:
            error_message = str(original_exception)
        if isinstance(traceback_str, str):
            error_message += traceback_str[:1000]
        asyncio.create_task(
            self.alerting_handler(
                message=f"DB read/write call failed: {error_message}",
                level="High",
                alert_type="db_exceptions",
                request_data={},
            )
        )

        if hasattr(self, "service_logging_obj"):
            await self.service_logging_obj.async_service_failure_hook(
                service=ServiceTypes.DB,
                duration=duration,
                error=error_message,
                call_type=call_type,
            )

        if litellm.utils.capture_exception:
            litellm.utils.capture_exception(error=original_exception)

    async def post_call_failure_hook(
        self,
        original_exception: Exception,
        user_api_key_dict: UserAPIKeyAuth,
        request_data: dict,
    ):
        """
        Allows users to raise custom exceptions/log when a call fails, without having to deal with parsing Request body.

        Covers:
        1. /chat/completions
        2. /embeddings
        3. /image/generation
        """

        ### ALERTING ###
        await self.update_request_status(
            litellm_call_id=request_data.get("litellm_call_id", ""), status="fail"
        )
        if "llm_exceptions" in self.alert_types and not isinstance(
            original_exception, HTTPException
        ):
            """
            Just alert on LLM API exceptions. Do not alert on user errors

            Related issue - https://github.com/BerriAI/litellm/issues/3395
            """
            litellm_debug_info = getattr(original_exception, "litellm_debug_info", None)
            exception_str = str(original_exception)
            if litellm_debug_info is not None:
                exception_str += litellm_debug_info

            asyncio.create_task(
                self.alerting_handler(
                    message=f"LLM API call failed: `{exception_str}`",
                    level="High",
                    alert_type="llm_exceptions",
                    request_data=request_data,
                )
            )

        ### LOGGING ###
        if isinstance(original_exception, HTTPException):
            litellm_logging_obj: Optional[Logging] = request_data.get(
                "litellm_logging_obj", None
            )
            if litellm_logging_obj is None:
                import uuid

                request_data["litellm_call_id"] = str(uuid.uuid4())
                litellm_logging_obj, data = litellm.utils.function_setup(
                    original_function="IGNORE_THIS",
                    rules_obj=litellm.utils.Rules(),
                    start_time=datetime.now(),
                    **request_data,
                )

            if litellm_logging_obj is not None:
                ## UPDATE LOGGING INPUT
                _optional_params = {}
                _litellm_params = {}

                litellm_param_keys = LoggedLiteLLMParams.__annotations__.keys()
                for k, v in request_data.items():
                    if k in litellm_param_keys:
                        _litellm_params[k] = v
                    elif k != "model" and k != "user":
                        _optional_params[k] = v

                litellm_logging_obj.update_environment_variables(
                    model=request_data.get("model", ""),
                    user=request_data.get("user", ""),
                    optional_params=_optional_params,
                    litellm_params=_litellm_params,
                )

                input: Union[list, str, dict] = ""
                if "messages" in request_data and isinstance(
                    request_data["messages"], list
                ):
                    input = request_data["messages"]
                elif "prompt" in request_data and isinstance(
                    request_data["prompt"], str
                ):
                    input = request_data["prompt"]
                elif "input" in request_data and isinstance(
                    request_data["input"], list
                ):
                    input = request_data["input"]

                litellm_logging_obj.pre_call(
                    input=input,
                    api_key="",
                )

                # log the custom exception
                await litellm_logging_obj.async_failure_handler(
                    exception=original_exception,
                    traceback_exception=traceback.format_exc(),
                )

                threading.Thread(
                    target=litellm_logging_obj.failure_handler,
                    args=(
                        original_exception,
                        traceback.format_exc(),
                    ),
                ).start()

        for callback in litellm.callbacks:
            try:
                _callback: Optional[CustomLogger] = None
                if isinstance(callback, str):
                    _callback = litellm.litellm_core_utils.litellm_logging.get_custom_logger_compatible_class(
                        callback
                    )
                else:
                    _callback = callback  # type: ignore
                if _callback is not None and isinstance(_callback, CustomLogger):
                    await _callback.async_post_call_failure_hook(
                        user_api_key_dict=user_api_key_dict,
                        original_exception=original_exception,
                    )
            except Exception as e:
                raise e

        return

    async def post_call_success_hook(
        self,
        data: dict,
        response: Union[ModelResponse, EmbeddingResponse, ImageResponse],
        user_api_key_dict: UserAPIKeyAuth,
    ):
        """
        Allow user to modify outgoing data

        Covers:
        1. /chat/completions
        """

        for callback in litellm.callbacks:
            try:
                _callback: Optional[CustomLogger] = None
                if isinstance(callback, str):
                    _callback = litellm.litellm_core_utils.litellm_logging.get_custom_logger_compatible_class(
                        callback
                    )
                else:
                    _callback = callback  # type: ignore

                if _callback is not None:
                    ############## Handle Guardrails ########################################
                    #############################################################################
                    if isinstance(callback, CustomGuardrail):
                        # Main - V2 Guardrails implementation
                        from litellm.types.guardrails import GuardrailEventHooks

                        if (
                            callback.should_run_guardrail(
                                data=data, event_type=GuardrailEventHooks.post_call
                            )
                            is not True
                        ):
                            continue

                        await callback.async_post_call_success_hook(
                            user_api_key_dict=user_api_key_dict,
                            data=data,
                            response=response,
                        )

                    ############ Handle CustomLogger ###############################
                    #################################################################
                    elif isinstance(_callback, CustomLogger):
                        await _callback.async_post_call_success_hook(
                            user_api_key_dict=user_api_key_dict,
                            data=data,
                            response=response,
                        )
            except Exception as e:
                raise e
        return response

    async def async_post_call_streaming_hook(
        self,
        response: Union[ModelResponse, EmbeddingResponse, ImageResponse],
        user_api_key_dict: UserAPIKeyAuth,
    ):
        """
        Allow user to modify outgoing streaming data -> per chunk

        Covers:
        1. /chat/completions
        """
        response_str: Optional[str] = None
        if isinstance(response, ModelResponse):
            response_str = litellm.get_response_string(response_obj=response)
        if response_str is not None:
            for callback in litellm.callbacks:
                try:
                    _callback: Optional[CustomLogger] = None
                    if isinstance(callback, str):
                        _callback = litellm.litellm_core_utils.litellm_logging.get_custom_logger_compatible_class(
                            callback
                        )
                    else:
                        _callback = callback  # type: ignore
                    if _callback is not None and isinstance(_callback, CustomLogger):
                        await _callback.async_post_call_streaming_hook(
                            user_api_key_dict=user_api_key_dict, response=response_str
                        )
                except Exception as e:
                    raise e
        return response

    async def post_call_streaming_hook(
        self,
        response: str,
        user_api_key_dict: UserAPIKeyAuth,
    ):
        """
        - Check outgoing streaming response uptil that point
        - Run through moderation check
        - Reject request if it fails moderation check
        """
        new_response = copy.deepcopy(response)
        for callback in litellm.callbacks:
            try:
                if isinstance(callback, CustomLogger):
                    await callback.async_post_call_streaming_hook(
                        user_api_key_dict=user_api_key_dict, response=new_response
                    )
            except Exception as e:
                raise e
        return new_response


### DB CONNECTOR ###
# Define the retry decorator with backoff strategy
# Function to be called whenever a retry is about to happen
def on_backoff(details):
    # The 'tries' key in the details dictionary contains the number of completed tries
    print_verbose(f"Backing off... this was attempt #{details['tries']}")


class PrismaClient:
    user_list_transactons: dict = {}
    end_user_list_transactons: dict = {}
    key_list_transactons: dict = {}
    team_list_transactons: dict = {}
    team_member_list_transactons: dict = {}  # key is ["team_id" + "user_id"]
    org_list_transactons: dict = {}
    spend_log_transactions: List = []

    def __init__(self, database_url: str, proxy_logging_obj: ProxyLogging):
        verbose_proxy_logger.debug(
            "LiteLLM: DATABASE_URL Set in config, trying to 'pip install prisma'"
        )
        ## init logging object
        self.proxy_logging_obj = proxy_logging_obj
        try:
            from prisma import Prisma  # type: ignore
        except Exception as e:
            os.environ["DATABASE_URL"] = database_url
            # Save the current working directory
            original_dir = os.getcwd()
            # set the working directory to where this script is
            abspath = os.path.abspath(__file__)
            dname = os.path.dirname(abspath)
            os.chdir(dname)

            try:
                subprocess.run(["prisma", "generate"])
                subprocess.run(
                    ["prisma", "db", "push", "--accept-data-loss"]
                )  # this looks like a weird edge case when prisma just wont start on render. we need to have the --accept-data-loss
            except Exception as e:
                raise Exception(
                    f"Unable to run prisma commands. Run `pip install prisma` Got Exception: {(str(e))}"
                )
            finally:
                os.chdir(original_dir)
            # Now you can import the Prisma Client
            from prisma import Prisma  # type: ignore
        verbose_proxy_logger.debug("Connecting Prisma Client to DB..")
        self.db = Prisma()  # Client to connect to Prisma db
        verbose_proxy_logger.debug("Success - Connected Prisma Client to DB")

    def hash_token(self, token: str):
        # Hash the string using SHA-256
        hashed_token = hashlib.sha256(token.encode()).hexdigest()

        return hashed_token

    def jsonify_object(self, data: dict) -> dict:
        db_data = copy.deepcopy(data)

        for k, v in db_data.items():
            if isinstance(v, dict):
                try:
                    db_data[k] = json.dumps(v)
                except:
                    # This avoids Prisma retrying this 5 times, and making 5 clients
                    db_data[k] = "failed-to-serialize-json"
        return db_data

    @backoff.on_exception(
        backoff.expo,
        Exception,  # base exception to catch for the backoff
        max_tries=3,  # maximum number of retries
        max_time=10,  # maximum total time to retry for
        on_backoff=on_backoff,  # specifying the function to call on backoff
    )
    async def check_view_exists(self):
        """
        Checks if the LiteLLM_VerificationTokenView and MonthlyGlobalSpend exists in the user's db.

        LiteLLM_VerificationTokenView: This view is used for getting the token + team data in user_api_key_auth

        MonthlyGlobalSpend: This view is used for the admin view to see global spend for this month

        If the view doesn't exist, one will be created.
        """

        # Check to see if all of the necessary views exist and if they do, simply return
        # This is more efficient because it lets us check for all views in one
        # query instead of multiple queries.
        try:
            expected_views = [
                "LiteLLM_VerificationTokenView",
                "MonthlyGlobalSpend",
                "Last30dKeysBySpend",
                "Last30dModelsBySpend",
                "MonthlyGlobalSpendPerKey",
                "MonthlyGlobalSpendPerUserPerKey",
                "Last30dTopEndUsersSpend",
            ]
            required_view = "LiteLLM_VerificationTokenView"
            expected_views_str = ", ".join(f"'{view}'" for view in expected_views)
            ret = await self.db.query_raw(
                f"""
                WITH existing_views AS (
                    SELECT viewname
                    FROM pg_views
                    WHERE schemaname = 'public' AND viewname IN (
                        {expected_views_str}
                    )
                )
                SELECT
                    (SELECT COUNT(*) FROM existing_views) AS view_count,
                    ARRAY_AGG(viewname) AS view_names
                FROM existing_views
                """
            )
            expected_total_views = len(expected_views)
            if ret[0]["view_count"] == expected_total_views:
                verbose_proxy_logger.info("All necessary views exist!")
                return
            else:
                ## check if required view exists ##
                if ret[0]["view_names"] and required_view not in ret[0]["view_names"]:
                    await self.health_check()  # make sure we can connect to db
                    await self.db.execute_raw(
                        """
                            CREATE VIEW "LiteLLM_VerificationTokenView" AS
                            SELECT
                            v.*,
                            t.spend AS team_spend,
                            t.max_budget AS team_max_budget,
                            t.tpm_limit AS team_tpm_limit,
                            t.rpm_limit AS team_rpm_limit
                            FROM "LiteLLM_VerificationToken" v
                            LEFT JOIN "LiteLLM_TeamTable" t ON v.team_id = t.team_id;
                        """
                    )

                    verbose_proxy_logger.info(
                        "LiteLLM_VerificationTokenView Created in DB!"
                    )
                else:
                    # don't block execution if these views are missing
                    # Convert lists to sets for efficient difference calculation
                    ret_view_names_set = (
                        set(ret[0]["view_names"]) if ret[0]["view_names"] else set()
                    )
                    expected_views_set = set(expected_views)
                    # Find missing views
                    missing_views = expected_views_set - ret_view_names_set

                    verbose_proxy_logger.warning(
                        "\n\n\033[93mNot all views exist in db, needed for UI 'Usage' tab. Missing={}.\nRun 'create_views.py' from https://github.com/BerriAI/litellm/tree/main/db_scripts to create missing views.\033[0m\n".format(
                            missing_views
                        )
                    )

        except Exception as e:
            raise

            # try:
            #     # Try to select one row from the view
            #     await self.db.query_raw(
            #         """SELECT 1 FROM "LiteLLM_VerificationTokenView" LIMIT 1"""
            #     )
            #     print("LiteLLM_VerificationTokenView Exists!")  # noqa
            # except Exception as e:
            # If an error occurs, the view does not exist, so create it

        # try:
        #     await self.db.query_raw("""SELECT 1 FROM "MonthlyGlobalSpend" LIMIT 1""")
        #     print("MonthlyGlobalSpend Exists!")  # noqa
        # except Exception as e:
        #     sql_query = """
        #     CREATE OR REPLACE VIEW "MonthlyGlobalSpend" AS
        #     SELECT
        #     DATE("startTime") AS date,
        #     SUM("spend") AS spend
        #     FROM
        #     "LiteLLM_SpendLogs"
        #     WHERE
        #     "startTime" >= (CURRENT_DATE - INTERVAL '30 days')
        #     GROUP BY
        #     DATE("startTime");
        #     """
        #     await self.db.execute_raw(query=sql_query)

        #     print("MonthlyGlobalSpend Created!")  # noqa

        # try:
        #     await self.db.query_raw("""SELECT 1 FROM "Last30dKeysBySpend" LIMIT 1""")
        #     print("Last30dKeysBySpend Exists!")  # noqa
        # except Exception as e:
        #     sql_query = """
        #     CREATE OR REPLACE VIEW "Last30dKeysBySpend" AS
        #     SELECT
        #     L."api_key",
        #     V."key_alias",
        #     V."key_name",
        #     SUM(L."spend") AS total_spend
        #     FROM
        #     "LiteLLM_SpendLogs" L
        #     LEFT JOIN
        #     "LiteLLM_VerificationToken" V
        #     ON
        #     L."api_key" = V."token"
        #     WHERE
        #     L."startTime" >= (CURRENT_DATE - INTERVAL '30 days')
        #     GROUP BY
        #     L."api_key", V."key_alias", V."key_name"
        #     ORDER BY
        #     total_spend DESC;
        #     """
        #     await self.db.execute_raw(query=sql_query)

        #     print("Last30dKeysBySpend Created!")  # noqa

        # try:
        #     await self.db.query_raw("""SELECT 1 FROM "Last30dModelsBySpend" LIMIT 1""")
        #     print("Last30dModelsBySpend Exists!")  # noqa
        # except Exception as e:
        #     sql_query = """
        #     CREATE OR REPLACE VIEW "Last30dModelsBySpend" AS
        #     SELECT
        #     "model",
        #     SUM("spend") AS total_spend
        #     FROM
        #     "LiteLLM_SpendLogs"
        #     WHERE
        #     "startTime" >= (CURRENT_DATE - INTERVAL '30 days')
        #     AND "model" != ''
        #     GROUP BY
        #     "model"
        #     ORDER BY
        #     total_spend DESC;
        #     """
        #     await self.db.execute_raw(query=sql_query)

        #     print("Last30dModelsBySpend Created!")  # noqa
        # try:
        #     await self.db.query_raw(
        #         """SELECT 1 FROM "MonthlyGlobalSpendPerKey" LIMIT 1"""
        #     )
        #     print("MonthlyGlobalSpendPerKey Exists!")  # noqa
        # except Exception as e:
        #     sql_query = """
        #         CREATE OR REPLACE VIEW "MonthlyGlobalSpendPerKey" AS
        #         SELECT
        #         DATE("startTime") AS date,
        #         SUM("spend") AS spend,
        #         api_key as api_key
        #         FROM
        #         "LiteLLM_SpendLogs"
        #         WHERE
        #         "startTime" >= (CURRENT_DATE - INTERVAL '30 days')
        #         GROUP BY
        #         DATE("startTime"),
        #         api_key;
        #     """
        #     await self.db.execute_raw(query=sql_query)

        #     print("MonthlyGlobalSpendPerKey Created!")  # noqa
        # try:
        #     await self.db.query_raw(
        #         """SELECT 1 FROM "MonthlyGlobalSpendPerUserPerKey" LIMIT 1"""
        #     )
        #     print("MonthlyGlobalSpendPerUserPerKey Exists!")  # noqa
        # except Exception as e:
        #     sql_query = """
        #         CREATE OR REPLACE VIEW "MonthlyGlobalSpendPerUserPerKey" AS
        #         SELECT
        #         DATE("startTime") AS date,
        #         SUM("spend") AS spend,
        #         api_key as api_key,
        #         "user" as "user"
        #         FROM
        #         "LiteLLM_SpendLogs"
        #         WHERE
        #         "startTime" >= (CURRENT_DATE - INTERVAL '20 days')
        #         GROUP BY
        #         DATE("startTime"),
        #         "user",
        #         api_key;
        #     """
        #     await self.db.execute_raw(query=sql_query)

        #     print("MonthlyGlobalSpendPerUserPerKey Created!")  # noqa

        # try:
        #     await self.db.query_raw("""SELECT 1 FROM "DailyTagSpend" LIMIT 1""")
        #     print("DailyTagSpend Exists!")  # noqa
        # except Exception as e:
        #     sql_query = """
        #     CREATE OR REPLACE VIEW DailyTagSpend AS
        #     SELECT
        #         jsonb_array_elements_text(request_tags) AS individual_request_tag,
        #         DATE(s."startTime") AS spend_date,
        #         COUNT(*) AS log_count,
        #         SUM(spend) AS total_spend
        #     FROM "LiteLLM_SpendLogs" s
        #     GROUP BY individual_request_tag, DATE(s."startTime");
        #     """
        #     await self.db.execute_raw(query=sql_query)

        #     print("DailyTagSpend Created!")  # noqa

        # try:
        #     await self.db.query_raw(
        #         """SELECT 1 FROM "Last30dTopEndUsersSpend" LIMIT 1"""
        #     )
        #     print("Last30dTopEndUsersSpend Exists!")  # noqa
        # except Exception as e:
        #     sql_query = """
        #     CREATE VIEW "Last30dTopEndUsersSpend" AS
        #     SELECT end_user, COUNT(*) AS total_events, SUM(spend) AS total_spend
        #     FROM "LiteLLM_SpendLogs"
        #     WHERE end_user <> '' AND end_user <> user
        #     AND "startTime" >= CURRENT_DATE - INTERVAL '30 days'
        #     GROUP BY end_user
        #     ORDER BY total_spend DESC
        #     LIMIT 100;
        #     """
        #     await self.db.execute_raw(query=sql_query)

        #     print("Last30dTopEndUsersSpend Created!")  # noqa

        return

    @backoff.on_exception(
        backoff.expo,
        Exception,  # base exception to catch for the backoff
        max_tries=1,  # maximum number of retries
        max_time=2,  # maximum total time to retry for
        on_backoff=on_backoff,  # specifying the function to call on backoff
    )
    async def get_generic_data(
        self,
        key: str,
        value: Any,
        table_name: Literal["users", "keys", "config", "spend"],
    ):
        """
        Generic implementation of get data
        """
        verbose_proxy_logger.debug(
            f"PrismaClient: get_generic_data: {key}, table_name: {table_name}"
        )
        start_time = time.time()
        try:
            if table_name == "users":
                response = await self.db.litellm_usertable.find_first(
                    where={key: value}  # type: ignore
                )
            elif table_name == "keys":
                response = await self.db.litellm_verificationtoken.find_first(  # type: ignore
                    where={key: value}  # type: ignore
                )
            elif table_name == "config":
                response = await self.db.litellm_config.find_first(  # type: ignore
                    where={key: value}  # type: ignore
                )
            elif table_name == "spend":
                response = await self.db.l.find_first(  # type: ignore
                    where={key: value}  # type: ignore
                )
            return response
        except Exception as e:
            import traceback

            error_msg = f"LiteLLM Prisma Client Exception get_generic_data: {str(e)}"
            verbose_proxy_logger.error(error_msg)
            error_msg = error_msg + "\nException Type: {}".format(type(e))
            error_traceback = error_msg + "\n" + traceback.format_exc()
            end_time = time.time()
            _duration = end_time - start_time
            asyncio.create_task(
                self.proxy_logging_obj.failure_handler(
                    original_exception=e,
                    duration=_duration,
                    traceback_str=error_traceback,
                    call_type="get_generic_data",
                )
            )

            raise e

    @backoff.on_exception(
        backoff.expo,
        Exception,  # base exception to catch for the backoff
        max_tries=3,  # maximum number of retries
        max_time=10,  # maximum total time to retry for
        on_backoff=on_backoff,  # specifying the function to call on backoff
    )
    @log_to_opentelemetry
    async def get_data(
        self,
        token: Optional[Union[str, list]] = None,
        user_id: Optional[str] = None,
        user_id_list: Optional[list] = None,
        team_id: Optional[str] = None,
        team_id_list: Optional[list] = None,
        key_val: Optional[dict] = None,
        table_name: Optional[
            Literal[
                "user",
                "key",
                "config",
                "spend",
                "team",
                "user_notification",
                "combined_view",
            ]
        ] = None,
        query_type: Literal["find_unique", "find_all"] = "find_unique",
        expires: Optional[datetime] = None,
        reset_at: Optional[datetime] = None,
        offset: Optional[int] = None,  # pagination, what row number to start from
        limit: Optional[
            int
        ] = None,  # pagination, number of rows to getch when find_all==True
        parent_otel_span: Optional[Span] = None,
        proxy_logging_obj: Optional[ProxyLogging] = None,
    ):
        args_passed_in = locals()
        start_time = time.time()
        verbose_proxy_logger.debug(
            f"PrismaClient: get_data - args_passed_in: {args_passed_in}"
        )
        hashed_token: Optional[str] = None
        try:
            response: Any = None
            if (token is not None and table_name is None) or (
                table_name is not None and table_name == "key"
            ):
                # check if plain text or hash
                hashed_token = None
                if token is not None:
                    if isinstance(token, str):
                        hashed_token = token
                        if token.startswith("sk-"):
                            hashed_token = self.hash_token(token=token)
                        verbose_proxy_logger.debug(
                            f"PrismaClient: find_unique for token: {hashed_token}"
                        )
                if query_type == "find_unique" and hashed_token is not None:
                    if token is None:
                        raise HTTPException(
                            status_code=400,
                            detail={"error": f"No token passed in. Token={token}"},
                        )
                    response = await self.db.litellm_verificationtoken.find_unique(
                        where={"token": hashed_token},  # type: ignore
                        include={"litellm_budget_table": True},
                    )
                    if response is not None:
                        # for prisma we need to cast the expires time to str
                        if response.expires is not None and isinstance(
                            response.expires, datetime
                        ):
                            response.expires = response.expires.isoformat()
                    else:
                        # Token does not exist.
                        raise HTTPException(
                            status_code=status.HTTP_401_UNAUTHORIZED,
                            detail=f"Authentication Error: invalid user key - user key does not exist in db. User Key={token}",
                        )
                elif query_type == "find_all" and user_id is not None:
                    response = await self.db.litellm_verificationtoken.find_many(
                        where={"user_id": user_id},
                        include={"litellm_budget_table": True},
                    )
                    if response is not None and len(response) > 0:
                        for r in response:
                            if isinstance(r.expires, datetime):
                                r.expires = r.expires.isoformat()
                elif query_type == "find_all" and team_id is not None:
                    response = await self.db.litellm_verificationtoken.find_many(
                        where={"team_id": team_id},
                        include={"litellm_budget_table": True},
                    )
                    if response is not None and len(response) > 0:
                        for r in response:
                            if isinstance(r.expires, datetime):
                                r.expires = r.expires.isoformat()
                elif (
                    query_type == "find_all"
                    and expires is not None
                    and reset_at is not None
                ):
                    response = await self.db.litellm_verificationtoken.find_many(
                        where={  # type:ignore
                            "OR": [
                                {"expires": None},
                                {"expires": {"gt": expires}},
                            ],
                            "budget_reset_at": {"lt": reset_at},
                        }
                    )
                    if response is not None and len(response) > 0:
                        for r in response:
                            if isinstance(r.expires, datetime):
                                r.expires = r.expires.isoformat()
                elif query_type == "find_all":
                    where_filter: dict = {}
                    if token is not None:
                        where_filter["token"] = {}
                        if isinstance(token, str):
                            if token.startswith("sk-"):
                                token = self.hash_token(token=token)
                            where_filter["token"]["in"] = [token]
                        elif isinstance(token, list):
                            hashed_tokens = []
                            for t in token:
                                assert isinstance(t, str)
                                if t.startswith("sk-"):
                                    new_token = self.hash_token(token=t)
                                    hashed_tokens.append(new_token)
                                else:
                                    hashed_tokens.append(t)
                            where_filter["token"]["in"] = hashed_tokens
                    response = await self.db.litellm_verificationtoken.find_many(
                        order={"spend": "desc"},
                        where=where_filter,  # type: ignore
                        include={"litellm_budget_table": True},
                    )
                if response is not None:
                    return response
                else:
                    # Token does not exist.
                    raise HTTPException(
                        status_code=status.HTTP_401_UNAUTHORIZED,
                        detail="Authentication Error: invalid user key - token does not exist",
                    )
            elif (user_id is not None and table_name is None) or (
                table_name is not None and table_name == "user"
            ):
                if query_type == "find_unique":
                    if key_val is None:
                        key_val = {"user_id": user_id}
                    response = await self.db.litellm_usertable.find_unique(  # type: ignore
                        where=key_val  # type: ignore
                    )
                elif query_type == "find_all" and key_val is not None:
                    response = await self.db.litellm_usertable.find_many(
                        where=key_val  # type: ignore
                    )  # type: ignore
                elif query_type == "find_all" and reset_at is not None:
                    response = await self.db.litellm_usertable.find_many(
                        where={  # type:ignore
                            "budget_reset_at": {"lt": reset_at},
                        }
                    )
                elif query_type == "find_all" and user_id_list is not None:
                    user_id_values = ", ".join(f"'{item}'" for item in user_id_list)
                    sql_query = f"""
                    SELECT *
                    FROM "LiteLLM_UserTable"
                    WHERE "user_id" IN ({user_id_values})
                    """
                    # Execute the raw query
                    # The asterisk before `user_id_list` unpacks the list into separate arguments
                    response = await self.db.query_raw(sql_query)
                elif query_type == "find_all":
                    if expires is not None:
                        response = await self.db.litellm_usertable.find_many(  # type: ignore
                            order={"spend": "desc"},
                            where={  # type:ignore
                                "OR": [
                                    {"expires": None},  # type:ignore
                                    {"expires": {"gt": expires}},  # type:ignore
                                ],
                            },
                        )
                    else:
                        # return all users in the table, get their key aliases ordered by spend
                        sql_query = """
                        SELECT
                            u.*,
                            json_agg(v.key_alias) AS key_aliases
                        FROM
                            "LiteLLM_UserTable" u
                        LEFT JOIN "LiteLLM_VerificationToken" v ON u.user_id = v.user_id
                        GROUP BY
                            u.user_id
                        ORDER BY u.spend DESC
                        LIMIT $1
                        OFFSET $2
                        """
                        response = await self.db.query_raw(sql_query, limit, offset)
                return response
            elif table_name == "spend":
                verbose_proxy_logger.debug(
                    "PrismaClient: get_data: table_name == 'spend'"
                )
                if key_val is not None:
                    if query_type == "find_unique":
                        response = await self.db.litellm_spendlogs.find_unique(  # type: ignore
                            where={  # type: ignore
                                key_val["key"]: key_val["value"],  # type: ignore
                            }
                        )
                    elif query_type == "find_all":
                        response = await self.db.litellm_spendlogs.find_many(  # type: ignore
                            where={
                                key_val["key"]: key_val["value"],  # type: ignore
                            }
                        )
                    return response
                else:
                    response = await self.db.litellm_spendlogs.find_many(  # type: ignore
                        order={"startTime": "desc"},
                    )
                    return response
            elif table_name == "team":
                if query_type == "find_unique":
                    response = await self.db.litellm_teamtable.find_unique(
                        where={"team_id": team_id}  # type: ignore
                    )
                elif query_type == "find_all" and reset_at is not None:
                    response = await self.db.litellm_teamtable.find_many(
                        where={  # type:ignore
                            "budget_reset_at": {"lt": reset_at},
                        }
                    )
                elif query_type == "find_all" and user_id is not None:
                    response = await self.db.litellm_teamtable.find_many(
                        where={
                            "members": {"has": user_id},
                        },
                    )
                elif query_type == "find_all" and team_id_list is not None:
                    response = await self.db.litellm_teamtable.find_many(
                        where={"team_id": {"in": team_id_list}}
                    )
                elif query_type == "find_all" and team_id_list is None:
                    response = await self.db.litellm_teamtable.find_many(take=20)
                return response
            elif table_name == "user_notification":
                if query_type == "find_unique":
                    response = await self.db.litellm_usernotifications.find_unique(  # type: ignore
                        where={"user_id": user_id}  # type: ignore
                    )
                elif query_type == "find_all":
                    response = await self.db.litellm_usernotifications.find_many()  # type: ignore
                return response
            elif table_name == "combined_view":
                # check if plain text or hash
                if token is not None:
                    if isinstance(token, str):
                        hashed_token = token
                        if token.startswith("sk-"):
                            hashed_token = self.hash_token(token=token)
                        verbose_proxy_logger.debug(
                            f"PrismaClient: find_unique for token: {hashed_token}"
                        )
                if query_type == "find_unique":
                    if token is None:
                        raise HTTPException(
                            status_code=400,
                            detail={"error": f"No token passed in. Token={token}"},
                        )

                    sql_query = f"""
                    SELECT 
                    v.*,
                    t.spend AS team_spend, 
                    t.max_budget AS team_max_budget, 
                    t.tpm_limit AS team_tpm_limit,
                    t.rpm_limit AS team_rpm_limit,
                    t.models AS team_models,
                    t.metadata AS team_metadata,
                    t.blocked AS team_blocked,
                    t.team_alias AS team_alias,
                    t.metadata AS team_metadata,
                    t.members_with_roles AS team_members_with_roles,
                    tm.spend AS team_member_spend,
                    m.aliases as team_model_aliases
                    FROM "LiteLLM_VerificationToken" AS v
                    LEFT JOIN "LiteLLM_TeamTable" AS t ON v.team_id = t.team_id
                    LEFT JOIN "LiteLLM_TeamMembership" AS tm ON v.team_id = tm.team_id AND tm.user_id = v.user_id
                    LEFT JOIN "LiteLLM_ModelTable" m ON t.model_id = m.id
                    WHERE v.token = '{token}'
                    """

                    print_verbose("sql_query being made={}".format(sql_query))
                    response = await self.db.query_first(query=sql_query)

                    if response is not None:
                        if response["team_models"] is None:
                            response["team_models"] = []
                        if response["team_blocked"] is None:
                            response["team_blocked"] = False

                        team_member: Optional[Member] = None
                        if (
                            response["team_members_with_roles"] is not None
                            and response["user_id"] is not None
                        ):
                            ## find the team member corresponding to user id
                            """
                            [
                                {
                                    "role": "admin",
                                    "user_id": "default_user_id",
                                    "user_email": null
                                },
                                {
                                    "role": "user",
                                    "user_id": null,
                                    "user_email": "test@email.com"
                                }
                            ]
                            """
                            for tm in response["team_members_with_roles"]:
                                if tm.get("user_id") is not None and response[
                                    "user_id"
                                ] == tm.get("user_id"):
                                    team_member = Member(**tm)
                        response["team_member"] = team_member
                        response = LiteLLM_VerificationTokenView(
                            **response, last_refreshed_at=time.time()
                        )
                        # for prisma we need to cast the expires time to str
                        if response.expires is not None and isinstance(
                            response.expires, datetime
                        ):
                            response.expires = response.expires.isoformat()
                    return response
        except Exception as e:
            import traceback

            prisma_query_info = f"LiteLLM Prisma Client Exception: Error with `get_data`. Args passed in: {args_passed_in}"
            error_msg = prisma_query_info + str(e)
            print_verbose(error_msg)
            error_traceback = error_msg + "\n" + traceback.format_exc()
            verbose_proxy_logger.debug(error_traceback)
            end_time = time.time()
            _duration = end_time - start_time

            asyncio.create_task(
                self.proxy_logging_obj.failure_handler(
                    original_exception=e,
                    duration=_duration,
                    call_type="get_data",
                    traceback_str=error_traceback,
                )
            )
            raise e

    # Define a retrying strategy with exponential backoff
    @backoff.on_exception(
        backoff.expo,
        Exception,  # base exception to catch for the backoff
        max_tries=3,  # maximum number of retries
        max_time=10,  # maximum total time to retry for
        on_backoff=on_backoff,  # specifying the function to call on backoff
    )
    async def insert_data(
        self,
        data: dict,
        table_name: Literal[
            "user", "key", "config", "spend", "team", "user_notification"
        ],
    ):
        """
        Add a key to the database. If it already exists, do nothing.
        """
        start_time = time.time()
        try:
            verbose_proxy_logger.debug("PrismaClient: insert_data: %s", data)
            if table_name == "key":
                token = data["token"]
                hashed_token = self.hash_token(token=token)
                db_data = self.jsonify_object(data=data)
                db_data["token"] = hashed_token
                print_verbose(
                    "PrismaClient: Before upsert into litellm_verificationtoken"
                )
                new_verification_token = await self.db.litellm_verificationtoken.upsert(  # type: ignore
                    where={
                        "token": hashed_token,
                    },
                    data={
                        "create": {**db_data},  # type: ignore
                        "update": {},  # don't do anything if it already exists
                    },
                )
                verbose_proxy_logger.info("Data Inserted into Keys Table")
                return new_verification_token
            elif table_name == "user":
                db_data = self.jsonify_object(data=data)
                try:
                    new_user_row = await self.db.litellm_usertable.upsert(
                        where={"user_id": data["user_id"]},
                        data={
                            "create": {**db_data},  # type: ignore
                            "update": {},  # don't do anything if it already exists
                        },
                    )
                except Exception as e:
                    if (
                        "Foreign key constraint failed on the field: `LiteLLM_UserTable_organization_id_fkey (index)`"
                        in str(e)
                    ):
                        raise HTTPException(
                            status_code=400,
                            detail={
                                "error": f"Foreign Key Constraint failed. Organization ID={db_data['organization_id']} does not exist in LiteLLM_OrganizationTable. Create via `/organization/new`."
                            },
                        )
                    raise e
                verbose_proxy_logger.info("Data Inserted into User Table")
                return new_user_row
            elif table_name == "team":
                db_data = self.jsonify_object(data=data)
                if db_data.get("members_with_roles", None) is not None and isinstance(
                    db_data["members_with_roles"], list
                ):
                    db_data["members_with_roles"] = json.dumps(
                        db_data["members_with_roles"]
                    )
                new_team_row = await self.db.litellm_teamtable.upsert(
                    where={"team_id": data["team_id"]},
                    data={
                        "create": {**db_data},  # type: ignore
                        "update": {},  # don't do anything if it already exists
                    },
                )
                verbose_proxy_logger.info("Data Inserted into Team Table")
                return new_team_row
            elif table_name == "config":
                """
                For each param,
                get the existing table values

                Add the new values

                Update DB
                """
                tasks = []
                for k, v in data.items():
                    updated_data = v
                    updated_data = json.dumps(updated_data)
                    updated_table_row = self.db.litellm_config.upsert(
                        where={"param_name": k},
<<<<<<< HEAD
                        data={  # type: ignore
                            "create": {"param_name": k, "param_value": updated_data},
=======
                        data={
                            "create": {"param_name": k, "param_value": updated_data},  # type: ignore
>>>>>>> 1e593952
                            "update": {"param_value": updated_data},
                        },
                    )

                    tasks.append(updated_table_row)
                await asyncio.gather(*tasks)
                verbose_proxy_logger.info("Data Inserted into Config Table")
            elif table_name == "spend":
                db_data = self.jsonify_object(data=data)
                new_spend_row = await self.db.litellm_spendlogs.upsert(
                    where={"request_id": data["request_id"]},
                    data={
                        "create": {**db_data},  # type: ignore
                        "update": {},  # don't do anything if it already exists
                    },
                )
                verbose_proxy_logger.info("Data Inserted into Spend Table")
                return new_spend_row
            elif table_name == "user_notification":
                db_data = self.jsonify_object(data=data)
                new_user_notification_row = (
                    await self.db.litellm_usernotifications.upsert(  # type: ignore
                        where={"request_id": data["request_id"]},
                        data={
                            "create": {**db_data},  # type: ignore
                            "update": {},  # don't do anything if it already exists
                        },
                    )
                )
                verbose_proxy_logger.info("Data Inserted into Model Request Table")
                return new_user_notification_row

        except Exception as e:
            import traceback

            error_msg = f"LiteLLM Prisma Client Exception in insert_data: {str(e)}"
            print_verbose(error_msg)
            error_traceback = error_msg + "\n" + traceback.format_exc()
            end_time = time.time()
            _duration = end_time - start_time
            asyncio.create_task(
                self.proxy_logging_obj.failure_handler(
                    original_exception=e,
                    duration=_duration,
                    call_type="insert_data",
                    traceback_str=error_traceback,
                )
            )
            raise e

    # Define a retrying strategy with exponential backoff
    @backoff.on_exception(
        backoff.expo,
        Exception,  # base exception to catch for the backoff
        max_tries=3,  # maximum number of retries
        max_time=10,  # maximum total time to retry for
        on_backoff=on_backoff,  # specifying the function to call on backoff
    )
    async def update_data(
        self,
        token: Optional[str] = None,
        data: dict = {},
        data_list: Optional[List] = None,
        user_id: Optional[str] = None,
        team_id: Optional[str] = None,
        query_type: Literal["update", "update_many"] = "update",
        table_name: Optional[Literal["user", "key", "config", "spend", "team"]] = None,
        update_key_values: Optional[dict] = None,
        update_key_values_custom_query: Optional[dict] = None,
    ):
        """
        Update existing data
        """
        verbose_proxy_logger.debug(
            f"PrismaClient: update_data, table_name: {table_name}"
        )
        start_time = time.time()
        try:
            db_data = self.jsonify_object(data=data)
            if update_key_values is not None:
                update_key_values = self.jsonify_object(data=update_key_values)
            if token is not None:
                print_verbose(f"token: {token}")
                # check if plain text or hash
                if token.startswith("sk-"):
                    token = self.hash_token(token=token)
                db_data["token"] = token
                response = await self.db.litellm_verificationtoken.update(
                    where={"token": token},  # type: ignore
                    data={**db_data},  # type: ignore
                )
                verbose_proxy_logger.debug(
                    "\033[91m"
                    + f"DB Token Table update succeeded {response}"
                    + "\033[0m"
                )
                _data: dict = {}
                if response is not None:
                    try:
                        _data = response.model_dump()  # type: ignore
                    except Exception as e:
                        _data = response.dict()
                return {"token": token, "data": _data}
            elif (
                user_id is not None
                or (table_name is not None and table_name == "user")
                and query_type == "update"
            ):
                """
                If data['spend'] + data['user'], update the user table with spend info as well
                """
                if user_id is None:
                    user_id = db_data["user_id"]
                if update_key_values is None:
                    if update_key_values_custom_query is not None:
                        update_key_values = update_key_values_custom_query
                    else:
                        update_key_values = db_data
                update_user_row = await self.db.litellm_usertable.upsert(
                    where={"user_id": user_id},  # type: ignore
                    data={
                        "create": {**db_data},  # type: ignore
                        "update": {
                            **update_key_values  # type: ignore
                        },  # just update user-specified values, if it already exists
                    },
                )
                verbose_proxy_logger.info(
                    "\033[91m"
                    + f"DB User Table - update succeeded {update_user_row}"
                    + "\033[0m"
                )
                return {"user_id": user_id, "data": update_user_row}
            elif (
                team_id is not None
                or (table_name is not None and table_name == "team")
                and query_type == "update"
            ):
                """
                If data['spend'] + data['user'], update the user table with spend info as well
                """
                if team_id is None:
                    team_id = db_data["team_id"]
                if update_key_values is None:
                    update_key_values = db_data
                if "team_id" not in db_data and team_id is not None:
                    db_data["team_id"] = team_id
                if "members_with_roles" in db_data and isinstance(
                    db_data["members_with_roles"], list
                ):
                    db_data["members_with_roles"] = json.dumps(
                        db_data["members_with_roles"]
                    )
                if "members_with_roles" in update_key_values and isinstance(
                    update_key_values["members_with_roles"], list
                ):
                    update_key_values["members_with_roles"] = json.dumps(
                        update_key_values["members_with_roles"]
                    )
                update_team_row = await self.db.litellm_teamtable.upsert(
                    where={"team_id": team_id},  # type: ignore
                    data={
                        "create": {**db_data},  # type: ignore
                        "update": {
                            **update_key_values  # type: ignore
                        },  # just update user-specified values, if it already exists
                    },
                )
                verbose_proxy_logger.info(
                    "\033[91m"
                    + f"DB Team Table - update succeeded {update_team_row}"
                    + "\033[0m"
                )
                return {"team_id": team_id, "data": update_team_row}
            elif (
                table_name is not None
                and table_name == "key"
                and query_type == "update_many"
                and data_list is not None
                and isinstance(data_list, list)
            ):
                """
                Batch write update queries
                """
                batcher = self.db.batch_()
                for idx, t in enumerate(data_list):
                    # check if plain text or hash
                    if t.token.startswith("sk-"):  # type: ignore
                        t.token = self.hash_token(token=t.token)  # type: ignore
                    try:
                        data_json = self.jsonify_object(
                            data=t.model_dump(exclude_none=True)
                        )
                    except:
                        data_json = self.jsonify_object(data=t.dict(exclude_none=True))
                    batcher.litellm_verificationtoken.update(
                        where={"token": t.token},  # type: ignore
                        data={**data_json},  # type: ignore
                    )
                await batcher.commit()
                print_verbose(
                    "\033[91m" + "DB Token Table update succeeded" + "\033[0m"
                )
            elif (
                table_name is not None
                and table_name == "user"
                and query_type == "update_many"
                and data_list is not None
                and isinstance(data_list, list)
            ):
                """
                Batch write update queries
                """
                batcher = self.db.batch_()
                for idx, user in enumerate(data_list):
                    try:
                        data_json = self.jsonify_object(
                            data=user.model_dump(exclude_none=True)
                        )
                    except:
                        data_json = self.jsonify_object(data=user.dict())
                    batcher.litellm_usertable.upsert(
                        where={"user_id": user.user_id},  # type: ignore
                        data={
                            "create": {**data_json},  # type: ignore
                            "update": {
                                **data_json  # type: ignore
                            },  # just update user-specified values, if it already exists
                        },
                    )
                await batcher.commit()
                verbose_proxy_logger.info(
                    "\033[91m" + "DB User Table Batch update succeeded" + "\033[0m"
                )
            elif (
                table_name is not None
                and table_name == "team"
                and query_type == "update_many"
                and data_list is not None
                and isinstance(data_list, list)
            ):
                # Batch write update queries
                batcher = self.db.batch_()
                for idx, team in enumerate(data_list):
                    try:
                        data_json = self.jsonify_object(
                            data=team.model_dump(exclude_none=True)
                        )
                    except:
                        data_json = self.jsonify_object(
                            data=team.dict(exclude_none=True)
                        )
                    batcher.litellm_teamtable.upsert(
                        where={"team_id": team.team_id},  # type: ignore
                        data={
                            "create": {**data_json},  # type: ignore
                            "update": {
                                **data_json  # type: ignore
                            },  # just update user-specified values, if it already exists
                        },
                    )
                await batcher.commit()
                verbose_proxy_logger.info(
                    "\033[91m" + "DB Team Table Batch update succeeded" + "\033[0m"
                )

        except Exception as e:
            import traceback

            error_msg = f"LiteLLM Prisma Client Exception - update_data: {str(e)}"
            print_verbose(error_msg)
            error_traceback = error_msg + "\n" + traceback.format_exc()
            end_time = time.time()
            _duration = end_time - start_time
            asyncio.create_task(
                self.proxy_logging_obj.failure_handler(
                    original_exception=e,
                    duration=_duration,
                    call_type="update_data",
                    traceback_str=error_traceback,
                )
            )
            raise e

    # Define a retrying strategy with exponential backoff
    @backoff.on_exception(
        backoff.expo,
        Exception,  # base exception to catch for the backoff
        max_tries=3,  # maximum number of retries
        max_time=10,  # maximum total time to retry for
        on_backoff=on_backoff,  # specifying the function to call on backoff
    )
    async def delete_data(
        self,
        tokens: Optional[List] = None,
        team_id_list: Optional[List] = None,
        table_name: Optional[Literal["user", "key", "config", "spend", "team"]] = None,
        user_id: Optional[str] = None,
    ):
        """
        Allow user to delete a key(s)

        Ensure user owns that key, unless admin.
        """
        start_time = time.time()
        try:
            if tokens is not None and isinstance(tokens, List):
                hashed_tokens = []
                for token in tokens:
                    if isinstance(token, str) and token.startswith("sk-"):
                        hashed_token = self.hash_token(token=token)
                    else:
                        hashed_token = token
                    hashed_tokens.append(hashed_token)
                filter_query: dict = {}
                if user_id is not None:
                    filter_query = {
                        "AND": [{"token": {"in": hashed_tokens}}, {"user_id": user_id}]
                    }
                else:
                    filter_query = {"token": {"in": hashed_tokens}}

                deleted_tokens = await self.db.litellm_verificationtoken.delete_many(
                    where=filter_query  # type: ignore
                )
                verbose_proxy_logger.debug("deleted_tokens: %s", deleted_tokens)
                return {"deleted_keys": deleted_tokens}
            elif (
                table_name == "team"
                and team_id_list is not None
                and isinstance(team_id_list, List)
            ):
                # admin only endpoint -> `/team/delete`
                await self.db.litellm_teamtable.delete_many(
                    where={"team_id": {"in": team_id_list}}
                )
                return {"deleted_teams": team_id_list}
            elif (
                table_name == "key"
                and team_id_list is not None
                and isinstance(team_id_list, List)
            ):
                # admin only endpoint -> `/team/delete`
                await self.db.litellm_verificationtoken.delete_many(
                    where={"team_id": {"in": team_id_list}}
                )
        except Exception as e:
            import traceback

            error_msg = f"LiteLLM Prisma Client Exception - delete_data: {str(e)}"
            print_verbose(error_msg)
            error_traceback = error_msg + "\n" + traceback.format_exc()
            end_time = time.time()
            _duration = end_time - start_time
            asyncio.create_task(
                self.proxy_logging_obj.failure_handler(
                    original_exception=e,
                    duration=_duration,
                    call_type="delete_data",
                    traceback_str=error_traceback,
                )
            )
            raise e

    # Define a retrying strategy with exponential backoff
    @backoff.on_exception(
        backoff.expo,
        Exception,  # base exception to catch for the backoff
        max_tries=3,  # maximum number of retries
        max_time=10,  # maximum total time to retry for
        on_backoff=on_backoff,  # specifying the function to call on backoff
    )
    async def connect(self):
        start_time = time.time()
        try:
            verbose_proxy_logger.debug(
                "PrismaClient: connect() called Attempting to Connect to DB"
            )
            if self.db.is_connected() == False:
                verbose_proxy_logger.debug(
                    "PrismaClient: DB not connected, Attempting to Connect to DB"
                )
                await self.db.connect()
        except Exception as e:
            import traceback

            error_msg = f"LiteLLM Prisma Client Exception connect(): {str(e)}"
            print_verbose(error_msg)
            error_traceback = error_msg + "\n" + traceback.format_exc()
            end_time = time.time()
            _duration = end_time - start_time
            asyncio.create_task(
                self.proxy_logging_obj.failure_handler(
                    original_exception=e,
                    duration=_duration,
                    call_type="connect",
                    traceback_str=error_traceback,
                )
            )
            raise e

    # Define a retrying strategy with exponential backoff
    @backoff.on_exception(
        backoff.expo,
        Exception,  # base exception to catch for the backoff
        max_tries=3,  # maximum number of retries
        max_time=10,  # maximum total time to retry for
        on_backoff=on_backoff,  # specifying the function to call on backoff
    )
    async def disconnect(self):
        start_time = time.time()
        try:
            await self.db.disconnect()
        except Exception as e:
            import traceback

            error_msg = f"LiteLLM Prisma Client Exception disconnect(): {str(e)}"
            print_verbose(error_msg)
            error_traceback = error_msg + "\n" + traceback.format_exc()
            end_time = time.time()
            _duration = end_time - start_time
            asyncio.create_task(
                self.proxy_logging_obj.failure_handler(
                    original_exception=e,
                    duration=_duration,
                    call_type="disconnect",
                    traceback_str=error_traceback,
                )
            )
            raise e

    async def health_check(self):
        """
        Health check endpoint for the prisma client
        """
        start_time = time.time()
        try:
            sql_query = """
                SELECT 1
                FROM "LiteLLM_VerificationToken"
                LIMIT 1
                """

            # Execute the raw query
            # The asterisk before `user_id_list` unpacks the list into separate arguments
            response = await self.db.query_raw(sql_query)
            return response
        except Exception as e:
            import traceback

            error_msg = f"LiteLLM Prisma Client Exception disconnect(): {str(e)}"
            print_verbose(error_msg)
            error_traceback = error_msg + "\n" + traceback.format_exc()
            end_time = time.time()
            _duration = end_time - start_time
            asyncio.create_task(
                self.proxy_logging_obj.failure_handler(
                    original_exception=e,
                    duration=_duration,
                    call_type="health_check",
                    traceback_str=error_traceback,
                )
            )
            raise e

    async def apply_db_fixes(self):
        try:
            verbose_proxy_logger.debug(
                "Applying LiteLLM - DB Fixes fixing logs in SpendLogs"
            )
            sql_query = """
                UPDATE "LiteLLM_SpendLogs"
                SET team_id = (
                    SELECT vt.team_id
                    FROM "LiteLLM_VerificationToken" vt
                    WHERE vt.token = "LiteLLM_SpendLogs".api_key
                )
                WHERE team_id IS NULL
                AND EXISTS (
                    SELECT 1
                    FROM "LiteLLM_VerificationToken" vt
                    WHERE vt.token = "LiteLLM_SpendLogs".api_key
                );
            """
            response = await self.db.query_raw(sql_query)
            verbose_proxy_logger.debug(
                "Applied LiteLLM - DB Fixes fixing logs in SpendLogs, Response=%s",
                response,
            )
        except Exception as e:
            verbose_proxy_logger.debug(f"Error apply_db_fixes: {str(e)}")
        return


class DBClient:
    """
    Routes requests for CustomAuth

    [TODO] route b/w customauth and prisma
    """

    def __init__(
        self, custom_db_type: Literal["dynamo_db"], custom_db_args: dict
    ) -> None:
        if custom_db_type == "dynamo_db":
            from litellm.proxy.db.dynamo_db import DynamoDBWrapper

            self.db = DynamoDBWrapper(database_arguments=DynamoDBArgs(**custom_db_args))

    async def get_data(self, key: str, table_name: Literal["user", "key", "config"]):
        """
        Check if key valid
        """
        return await self.db.get_data(key=key, table_name=table_name)

    async def insert_data(
        self, value: Any, table_name: Literal["user", "key", "config"]
    ):
        """
        For new key / user logic
        """
        return await self.db.insert_data(value=value, table_name=table_name)

    async def update_data(
        self, key: str, value: Any, table_name: Literal["user", "key", "config"]
    ):
        """
        For cost tracking logic

        key - hash_key value \n
        value - dict with updated values
        """
        return await self.db.update_data(key=key, value=value, table_name=table_name)

    async def delete_data(
        self, keys: List[str], table_name: Literal["user", "key", "config"]
    ):
        """
        For /key/delete endpoints
        """
        return await self.db.delete_data(keys=keys, table_name=table_name)

    async def connect(self):
        """
        For connecting to db and creating / updating any tables
        """
        return await self.db.connect()

    async def disconnect(self):
        """
        For closing connection on server shutdown
        """
<<<<<<< HEAD
        return await self.db.disconnect()  # type: ignore
=======
        if self.db is not None:
            return await self.db.disconnect()  # type: ignore
        return asyncio.sleep(0)  # Return a dummy coroutine if self.db is None
>>>>>>> 1e593952


### CUSTOM FILE ###
def get_instance_fn(value: str, config_file_path: Optional[str] = None) -> Any:
<<<<<<< HEAD
    instance_name: Optional[str] = None
    module_name: Optional[str] = None
=======
    module_name = value
    instance_name = None
>>>>>>> 1e593952
    try:
        print_verbose(f"value: {value}")
        # Split the path by dots to separate module from instance
        parts = value.split(".")

        # The module path is all but the last part, and the instance_name is the last part
        module_name = ".".join(parts[:-1])
        instance_name = parts[-1]

        # If config_file_path is provided, use it to determine the module spec and load the module
        if config_file_path is not None:
            directory = os.path.dirname(config_file_path)
            module_file_path = os.path.join(directory, *module_name.split("."))
            module_file_path += ".py"

            spec = importlib.util.spec_from_file_location(module_name, module_file_path)  # type: ignore
            if spec is None:
                raise ImportError(
                    f"Could not find a module specification for {module_file_path}"
                )
            module = importlib.util.module_from_spec(spec)  # type: ignore
            spec.loader.exec_module(module)  # type: ignore
        else:
            # Dynamically import the module
            module = importlib.import_module(module_name)

        # Get the instance from the module
        instance = getattr(module, instance_name)

        return instance
    except ImportError as e:
        # Re-raise the exception with a user-friendly message
        if instance_name and module_name:
            raise ImportError(
                f"Could not import {instance_name} from {module_name}"
            ) from e
        else:
            raise e
    except Exception as e:
        raise e


### HELPER FUNCTIONS ###
async def _cache_user_row(
    user_id: str, cache: DualCache, db: Union[PrismaClient, DBClient]
):
    """
    Check if a user_id exists in cache,
    if not retrieve it.
    """
    cache_key = f"{user_id}_user_api_key_user_id"
    response = cache.get_cache(key=cache_key)
    if response is None:  # Cache miss
        if isinstance(db, PrismaClient):
            user_row = await db.get_data(user_id=user_id)
        elif isinstance(db, DBClient):
            user_row = await db.get_data(key=user_id, table_name="user")
        if user_row is not None:
            print_verbose(f"User Row: {user_row}, type = {type(user_row)}")
            if hasattr(user_row, "model_dump_json") and callable(
                getattr(user_row, "model_dump_json")
            ):
                cache_value = user_row.model_dump_json()
                cache.set_cache(
                    key=cache_key, value=cache_value, ttl=600
                )  # store for 10 minutes
    return


async def send_email(receiver_email, subject, html):
    """
    smtp_host,
    smtp_port,
    smtp_username,
    smtp_password,
    sender_name,
    sender_email,
    """
    ## SERVER SETUP ##
    from litellm.proxy.proxy_server import CommonProxyErrors, premium_user

    smtp_host = os.getenv("SMTP_HOST")
    smtp_port = int(os.getenv("SMTP_PORT", "587"))  # default to port 587
    smtp_username = os.getenv("SMTP_USERNAME")
    smtp_password = os.getenv("SMTP_PASSWORD")
    sender_email = os.getenv("SMTP_SENDER_EMAIL", None)
    if sender_email is None:
        raise ValueError("Trying to use SMTP, but SMTP_SENDER_EMAIL is not set")

    ## EMAIL SETUP ##
    email_message = MIMEMultipart()
    email_message["From"] = sender_email
    email_message["To"] = receiver_email
    email_message["Subject"] = subject
    verbose_proxy_logger.debug(
        "sending email from %s to %s", sender_email, receiver_email
    )

    if smtp_host is None:
        raise ValueError("Trying to use SMTP, but SMTP_HOST is not set")

    if smtp_username is None:
        raise ValueError("Trying to use SMTP, but SMTP_USERNAME is not set")

    if smtp_password is None:
        raise ValueError("Trying to use SMTP, but SMTP_PASSWORD is not set")

    # Attach the body to the email
    email_message.attach(MIMEText(html, "html"))

    try:
        # Establish a secure connection with the SMTP server
        with smtplib.SMTP(smtp_host, smtp_port) as server:  # type: ignore
            if os.getenv("SMTP_TLS", "True") != "False":
                server.starttls()

            # Login to your email account
            server.login(smtp_username, smtp_password)  # type: ignore

            # Send the email
            server.send_message(email_message)

    except Exception as e:
        print_verbose("An error occurred while sending the email:" + str(e))


def hash_token(token: str):
    import hashlib

    # Hash the string using SHA-256
    hashed_token = hashlib.sha256(token.encode()).hexdigest()

    return hashed_token


def _extract_from_regex(duration: str) -> Tuple[int, str]:
    match = re.match(r"(\d+)(mo|[smhd]?)", duration)

    if not match:
        raise ValueError("Invalid duration format")

    value, unit = match.groups()
    value = int(value)

    return value, unit


def get_last_day_of_month(year, month):
    # Handle December case
    if month == 12:
        return 31
    # Next month is January, so subtract a day from March 1st
    next_month = datetime(year=year, month=month + 1, day=1)
    last_day_of_month = (next_month - timedelta(days=1)).day
    return last_day_of_month


def _duration_in_seconds(duration: str) -> int:
    """
    Parameters:
    - duration:
        - "<number>s" - seconds
        - "<number>m" - minutes
        - "<number>h" - hours
        - "<number>d" - days
        - "<number>mo" - months

    Returns time in seconds till when budget needs to be reset
    """
    value, unit = _extract_from_regex(duration=duration)

    if unit == "s":
        return value
    elif unit == "m":
        return value * 60
    elif unit == "h":
        return value * 3600
    elif unit == "d":
        return value * 86400
    elif unit == "mo":
        now = time.time()
        current_time = datetime.fromtimestamp(now)

        if current_time.month == 12:
            target_year = current_time.year + 1
            target_month = 1
        else:
            target_year = current_time.year
            target_month = current_time.month + value

        # Determine the day to set for next month
        target_day = current_time.day
        last_day_of_target_month = get_last_day_of_month(target_year, target_month)

        if target_day > last_day_of_target_month:
            target_day = last_day_of_target_month

        next_month = datetime(
            year=target_year,
            month=target_month,
            day=target_day,
            hour=current_time.hour,
            minute=current_time.minute,
            second=current_time.second,
            microsecond=current_time.microsecond,
        )

        # Calculate the duration until the first day of the next month
        duration_until_next_month = next_month - current_time
        return int(duration_until_next_month.total_seconds())

    else:
        raise ValueError("Unsupported duration unit")


async def reset_budget(prisma_client: PrismaClient):
    """
    Gets all the non-expired keys for a db, which need spend to be reset

    Resets their spend

    Updates db
    """
    if prisma_client is not None:
        ### RESET KEY BUDGET ###
        now = datetime.utcnow()
        keys_to_reset = await prisma_client.get_data(
            table_name="key", query_type="find_all", expires=now, reset_at=now
        )

        if keys_to_reset is not None and len(keys_to_reset) > 0:
            for key in keys_to_reset:
                key.spend = 0.0
                duration_s = _duration_in_seconds(duration=key.budget_duration)
                key.budget_reset_at = now + timedelta(seconds=duration_s)

            await prisma_client.update_data(
                query_type="update_many", data_list=keys_to_reset, table_name="key"
            )

        ### RESET USER BUDGET ###
        now = datetime.utcnow()
        users_to_reset = await prisma_client.get_data(
            table_name="user", query_type="find_all", reset_at=now
        )

        if users_to_reset is not None and len(users_to_reset) > 0:
            for user in users_to_reset:
                user.spend = 0.0
                duration_s = _duration_in_seconds(duration=user.budget_duration)
                user.budget_reset_at = now + timedelta(seconds=duration_s)

            await prisma_client.update_data(
                query_type="update_many", data_list=users_to_reset, table_name="user"
            )

        ## Reset Team Budget
        now = datetime.utcnow()
        teams_to_reset = await prisma_client.get_data(
            table_name="team",
            query_type="find_all",
            reset_at=now,
        )

        if teams_to_reset is not None and len(teams_to_reset) > 0:
            team_reset_requests = []
            for team in teams_to_reset:
                duration_s = _duration_in_seconds(duration=team.budget_duration)
                reset_team_budget_request = ResetTeamBudgetRequest(
                    team_id=team.team_id,
                    spend=0.0,
                    budget_reset_at=now + timedelta(seconds=duration_s),
                    updated_at=now,
                )
                team_reset_requests.append(reset_team_budget_request)
            await prisma_client.update_data(
                query_type="update_many",
                data_list=team_reset_requests,
                table_name="team",
            )


async def update_spend(
    prisma_client: PrismaClient,
    db_writer_client: Optional[HTTPHandler],
    proxy_logging_obj: ProxyLogging,
):
    """
    Batch write updates to db.

    Triggered every minute.

    Requires:
    user_id_list: dict,
    keys_list: list,
    team_list: list,
    spend_logs: list,
    """
    n_retry_times = 3
    i = None
    ### UPDATE USER TABLE ###
    if len(prisma_client.user_list_transactons.keys()) > 0:
        for i in range(n_retry_times + 1):
            start_time = time.time()
            try:
                async with prisma_client.db.tx(
                    timeout=timedelta(seconds=60)
                ) as transaction:
                    async with transaction.batch_() as batcher:
                        for (
                            user_id,
                            response_cost,
                        ) in prisma_client.user_list_transactons.items():
                            batcher.litellm_usertable.update_many(
                                where={"user_id": user_id},
                                data={"spend": {"increment": response_cost}},
                            )
                prisma_client.user_list_transactons = (
                    {}
                )  # Clear the remaining transactions after processing all batches in the loop.
                break
            except httpx.ReadTimeout:
                if i >= n_retry_times:  # If we've reached the maximum number of retries
                    raise  # Re-raise the last exception
                # Optionally, sleep for a bit before retrying
                await asyncio.sleep(2**i)  # Exponential backoff
            except Exception as e:
                import traceback

                error_msg = (
                    f"LiteLLM Prisma Client Exception - update user spend: {str(e)}"
                )
                print_verbose(error_msg)
                error_traceback = error_msg + "\n" + traceback.format_exc()
                end_time = time.time()
                _duration = end_time - start_time
                asyncio.create_task(
                    proxy_logging_obj.failure_handler(
                        original_exception=e,
                        duration=_duration,
                        call_type="update_spend",
                        traceback_str=error_traceback,
                    )
                )
                raise e

    ### UPDATE END-USER TABLE ###
    verbose_proxy_logger.debug(
        "End-User Spend transactions: {}".format(
            len(prisma_client.end_user_list_transactons.keys())
        )
    )
    if len(prisma_client.end_user_list_transactons.keys()) > 0:
        for i in range(n_retry_times + 1):
            start_time = time.time()
            try:
                async with prisma_client.db.tx(
                    timeout=timedelta(seconds=60)
                ) as transaction:
                    async with transaction.batch_() as batcher:
                        for (
                            end_user_id,
                            response_cost,
                        ) in prisma_client.end_user_list_transactons.items():
                            max_end_user_budget = None
                            if litellm.max_end_user_budget is not None:
                                max_end_user_budget = litellm.max_end_user_budget
                            batcher.litellm_endusertable.upsert(
                                where={"user_id": end_user_id},
                                data={
                                    "create": {
                                        "user_id": end_user_id,
                                        "spend": response_cost,
                                        "blocked": False,
                                    },
                                    "update": {"spend": {"increment": response_cost}},
                                },
                            )

                prisma_client.end_user_list_transactons = (
                    {}
                )  # Clear the remaining transactions after processing all batches in the loop.
                break
            except httpx.ReadTimeout:
                if i >= n_retry_times:  # If we've reached the maximum number of retries
                    raise  # Re-raise the last exception
                # Optionally, sleep for a bit before retrying
                await asyncio.sleep(2**i)  # Exponential backoff
            except Exception as e:
                import traceback

                error_msg = (
                    f"LiteLLM Prisma Client Exception - update end-user spend: {str(e)}"
                )
                print_verbose(error_msg)
                error_traceback = error_msg + "\n" + traceback.format_exc()
                end_time = time.time()
                _duration = end_time - start_time
                asyncio.create_task(
                    proxy_logging_obj.failure_handler(
                        original_exception=e,
                        duration=_duration,
                        call_type="update_spend",
                        traceback_str=error_traceback,
                    )
                )
                raise e

    ### UPDATE KEY TABLE ###
    verbose_proxy_logger.debug(
        "KEY Spend transactions: {}".format(
            len(prisma_client.key_list_transactons.keys())
        )
    )
    if len(prisma_client.key_list_transactons.keys()) > 0:
        for i in range(n_retry_times + 1):
            start_time = time.time()
            try:
                async with prisma_client.db.tx(
                    timeout=timedelta(seconds=60)
                ) as transaction:
                    async with transaction.batch_() as batcher:
                        for (
                            token,
                            response_cost,
                        ) in prisma_client.key_list_transactons.items():
                            batcher.litellm_verificationtoken.update_many(  # 'update_many' prevents error from being raised if no row exists
                                where={"token": token},
                                data={"spend": {"increment": response_cost}},
                            )
                prisma_client.key_list_transactons = (
                    {}
                )  # Clear the remaining transactions after processing all batches in the loop.
                break
            except httpx.ReadTimeout:
                if i >= n_retry_times:  # If we've reached the maximum number of retries
                    raise  # Re-raise the last exception
                # Optionally, sleep for a bit before retrying
                await asyncio.sleep(2**i)  # Exponential backoff
            except Exception as e:
                import traceback

                error_msg = (
                    f"LiteLLM Prisma Client Exception - update key spend: {str(e)}"
                )
                print_verbose(error_msg)
                error_traceback = error_msg + "\n" + traceback.format_exc()
                end_time = time.time()
                _duration = end_time - start_time
                asyncio.create_task(
                    proxy_logging_obj.failure_handler(
                        original_exception=e,
                        duration=_duration,
                        call_type="update_spend",
                        traceback_str=error_traceback,
                    )
                )
                raise e

    ### UPDATE TEAM TABLE ###
    verbose_proxy_logger.debug(
        "Team Spend transactions: {}".format(
            len(prisma_client.team_list_transactons.keys())
        )
    )
    if len(prisma_client.team_list_transactons.keys()) > 0:
        for i in range(n_retry_times + 1):
            start_time = time.time()
            try:
                async with prisma_client.db.tx(
                    timeout=timedelta(seconds=60)
                ) as transaction:
                    async with transaction.batch_() as batcher:
                        for (
                            team_id,
                            response_cost,
                        ) in prisma_client.team_list_transactons.items():
                            verbose_proxy_logger.debug(
                                "Updating spend for team id={} by {}".format(
                                    team_id, response_cost
                                )
                            )
                            batcher.litellm_teamtable.update_many(  # 'update_many' prevents error from being raised if no row exists
                                where={"team_id": team_id},
                                data={"spend": {"increment": response_cost}},
                            )
                prisma_client.team_list_transactons = (
                    {}
                )  # Clear the remaining transactions after processing all batches in the loop.
                break
            except httpx.ReadTimeout:
                if i >= n_retry_times:  # If we've reached the maximum number of retries
                    raise  # Re-raise the last exception
                # Optionally, sleep for a bit before retrying
                await asyncio.sleep(2**i)  # Exponential backoff
            except Exception as e:
                import traceback

                error_msg = (
                    f"LiteLLM Prisma Client Exception - update team spend: {str(e)}"
                )
                print_verbose(error_msg)
                error_traceback = error_msg + "\n" + traceback.format_exc()
                end_time = time.time()
                _duration = end_time - start_time
                asyncio.create_task(
                    proxy_logging_obj.failure_handler(
                        original_exception=e,
                        duration=_duration,
                        call_type="update_spend",
                        traceback_str=error_traceback,
                    )
                )
                raise e

    ### UPDATE TEAM Membership TABLE with spend ###
    if len(prisma_client.team_member_list_transactons.keys()) > 0:
        for i in range(n_retry_times + 1):
            start_time = time.time()
            try:
                async with prisma_client.db.tx(
                    timeout=timedelta(seconds=60)
                ) as transaction:
                    async with transaction.batch_() as batcher:
                        for (
                            key,
                            response_cost,
                        ) in prisma_client.team_member_list_transactons.items():
                            # key is "team_id::<value>::user_id::<value>"
                            team_id = key.split("::")[1]
                            user_id = key.split("::")[3]

                            batcher.litellm_teammembership.update_many(  # 'update_many' prevents error from being raised if no row exists
                                where={"team_id": team_id, "user_id": user_id},
                                data={"spend": {"increment": response_cost}},
                            )
                prisma_client.team_member_list_transactons = (
                    {}
                )  # Clear the remaining transactions after processing all batches in the loop.
                break
            except httpx.ReadTimeout:
                if i >= n_retry_times:  # If we've reached the maximum number of retries
                    raise  # Re-raise the last exception
                # Optionally, sleep for a bit before retrying
                await asyncio.sleep(2**i)  # Exponential backoff
            except Exception as e:
                import traceback

                error_msg = (
                    f"LiteLLM Prisma Client Exception - update team spend: {str(e)}"
                )
                print_verbose(error_msg)
                error_traceback = error_msg + "\n" + traceback.format_exc()
                end_time = time.time()
                _duration = end_time - start_time
                asyncio.create_task(
                    proxy_logging_obj.failure_handler(
                        original_exception=e,
                        duration=_duration,
                        call_type="update_spend",
                        traceback_str=error_traceback,
                    )
                )
                raise e

    ### UPDATE ORG TABLE ###
    if len(prisma_client.org_list_transactons.keys()) > 0:
        for i in range(n_retry_times + 1):
            start_time = time.time()
            try:
                async with prisma_client.db.tx(
                    timeout=timedelta(seconds=60)
                ) as transaction:
                    async with transaction.batch_() as batcher:
                        for (
                            org_id,
                            response_cost,
                        ) in prisma_client.org_list_transactons.items():
                            batcher.litellm_organizationtable.update_many(  # 'update_many' prevents error from being raised if no row exists
                                where={"organization_id": org_id},
                                data={"spend": {"increment": response_cost}},
                            )
                prisma_client.org_list_transactons = (
                    {}
                )  # Clear the remaining transactions after processing all batches in the loop.
                break
            except httpx.ReadTimeout:
                if i >= n_retry_times:  # If we've reached the maximum number of retries
                    raise  # Re-raise the last exception
                # Optionally, sleep for a bit before retrying
                await asyncio.sleep(2**i)  # Exponential backoff
            except Exception as e:
                import traceback

                error_msg = (
                    f"LiteLLM Prisma Client Exception - update org spend: {str(e)}"
                )
                print_verbose(error_msg)
                error_traceback = error_msg + "\n" + traceback.format_exc()
                end_time = time.time()
                _duration = end_time - start_time
                asyncio.create_task(
                    proxy_logging_obj.failure_handler(
                        original_exception=e,
                        duration=_duration,
                        call_type="update_spend",
                        traceback_str=error_traceback,
                    )
                )
                raise e

    ### UPDATE SPEND LOGS ###
    verbose_proxy_logger.debug(
        "Spend Logs transactions: {}".format(len(prisma_client.spend_log_transactions))
    )

    BATCH_SIZE = 100  # Preferred size of each batch to write to the database
    MAX_LOGS_PER_INTERVAL = 1000  # Maximum number of logs to flush in a single interval

    if len(prisma_client.spend_log_transactions) > 0:
        for _ in range(n_retry_times + 1):
            start_time = time.time()
            try:
                base_url = os.getenv("SPEND_LOGS_URL", None)
                ## WRITE TO SEPARATE SERVER ##
                if (
                    len(prisma_client.spend_log_transactions) > 0
                    and base_url is not None
                    and db_writer_client is not None
                ):
                    if not base_url.endswith("/"):
                        base_url += "/"
                    verbose_proxy_logger.debug("base_url: {}".format(base_url))
                    response = await db_writer_client.post(
                        url=base_url + "spend/update",
                        data=json.dumps(prisma_client.spend_log_transactions),  # type: ignore
                        headers={"Content-Type": "application/json"},
                    )
                    if response.status_code == 200:
                        prisma_client.spend_log_transactions = []
                else:  ## (default) WRITE TO DB ##
                    logs_to_process = prisma_client.spend_log_transactions[
                        :MAX_LOGS_PER_INTERVAL
                    ]
                    for i in range(0, len(logs_to_process), BATCH_SIZE):
                        # Create sublist for current batch, ensuring it doesn't exceed the BATCH_SIZE
                        batch = logs_to_process[i : i + BATCH_SIZE]

                        # Convert datetime strings to Date objects
                        batch_with_dates = [
                            prisma_client.jsonify_object(
                                {
                                    **entry,
                                }
                            )
                            for entry in batch
                        ]

                        await prisma_client.db.litellm_spendlogs.create_many(
                            data=batch_with_dates, skip_duplicates=True  # type: ignore
                        )

                        verbose_proxy_logger.debug(
                            f"Flushed {len(batch)} logs to the DB."
                        )
                    # Remove the processed logs from spend_logs
                    prisma_client.spend_log_transactions = (
                        prisma_client.spend_log_transactions[len(logs_to_process) :]
                    )

                    verbose_proxy_logger.debug(
                        f"{len(logs_to_process)} logs processed. Remaining in queue: {len(prisma_client.spend_log_transactions)}"
                    )
                break
            except httpx.ReadTimeout:
<<<<<<< HEAD
                if i >= n_retry_times:  # type: ignore
=======
                if i is None:
                    i = 0
                if i >= n_retry_times:  # If we've reached the maximum number of retries
>>>>>>> 1e593952
                    raise  # Re-raise the last exception
                # Optionally, sleep for a bit before retrying
                await asyncio.sleep(2**i)  # type: ignore
            except Exception as e:
                import traceback

                error_msg = (
                    f"LiteLLM Prisma Client Exception - update spend logs: {str(e)}"
                )
                print_verbose(error_msg)
                error_traceback = error_msg + "\n" + traceback.format_exc()
                end_time = time.time()
                _duration = end_time - start_time
                asyncio.create_task(
                    proxy_logging_obj.failure_handler(
                        original_exception=e,
                        duration=_duration,
                        call_type="update_spend",
                        traceback_str=error_traceback,
                    )
                )
                raise e


def _is_projected_spend_over_limit(
    current_spend: float, soft_budget_limit: Optional[float]
):
    from datetime import date

    if soft_budget_limit is None:
        # If there's no limit, we can't exceed it.
        return False

    today = date.today()

    # Finding the first day of the next month, then subtracting one day to get the end of the current month.
    if today.month == 12:  # December edge case
        end_month = date(today.year + 1, 1, 1) - timedelta(days=1)
    else:
        end_month = date(today.year, today.month + 1, 1) - timedelta(days=1)

    remaining_days = (end_month - today).days

    # Check for the start of the month to avoid division by zero
    if today.day == 1:
        daily_spend_estimate = current_spend
    else:
        daily_spend_estimate = current_spend / (today.day - 1)

    # Total projected spend for the month
    projected_spend = current_spend + (daily_spend_estimate * remaining_days)

    if projected_spend > soft_budget_limit:
        print_verbose("Projected spend exceeds soft budget limit!")
        return True
    return False


def _get_projected_spend_over_limit(
    current_spend: float, soft_budget_limit: Optional[float]
) -> Optional[tuple]:
    import datetime

    if soft_budget_limit is None:
        return None

    today = datetime.date.today()
    end_month = datetime.date(today.year, today.month + 1, 1) - datetime.timedelta(
        days=1
    )
    remaining_days = (end_month - today).days

    daily_spend = current_spend / (
        today.day - 1
    )  # assuming the current spend till today (not including today)
    projected_spend = daily_spend * remaining_days

    if projected_spend > soft_budget_limit:
        approx_days = soft_budget_limit / daily_spend
        limit_exceed_date = today + datetime.timedelta(days=approx_days)

        # return the projected spend and the date it will exceeded
        return projected_spend, limit_exceed_date

    return None


def _is_valid_team_configs(team_id=None, team_config=None, request_data=None):
    if team_id is None or team_config is None or request_data is None:
        return
    # check if valid model called for team
    if "models" in team_config:
        valid_models = team_config.pop("models")
        model_in_request = request_data["model"]
        if model_in_request not in valid_models:
            raise Exception(
                f"Invalid model for team {team_id}: {model_in_request}.  Valid models for team are: {valid_models}\n"
            )
    return


def _to_ns(dt):
    return int(dt.timestamp() * 1e9)


def get_error_message_str(e: Exception) -> str:
    error_message = ""
    if isinstance(e, HTTPException):
        if isinstance(e.detail, str):
            error_message = e.detail
        elif isinstance(e.detail, dict):
            error_message = json.dumps(e.detail)
        elif hasattr(e, "message"):
<<<<<<< HEAD
            if isinstance(e.message, "str"):  # type: ignore
                error_message = e.message  # type: ignore
            elif isinstance(e.message, dict):  # type: ignore
                error_message = json.dumps(e.message)  # type: ignore
=======
            _error = getattr(e, "message", None)
            if isinstance(_error, str):
                error_message = _error
            elif isinstance(_error, dict):
                error_message = json.dumps(_error)
>>>>>>> 1e593952
        else:
            error_message = str(e)
    else:
        error_message = str(e)
    return error_message<|MERGE_RESOLUTION|>--- conflicted
+++ resolved
@@ -1711,13 +1711,8 @@
                     updated_data = json.dumps(updated_data)
                     updated_table_row = self.db.litellm_config.upsert(
                         where={"param_name": k},
-<<<<<<< HEAD
-                        data={  # type: ignore
-                            "create": {"param_name": k, "param_value": updated_data},
-=======
                         data={
                             "create": {"param_name": k, "param_value": updated_data},  # type: ignore
->>>>>>> 1e593952
                             "update": {"param_value": updated_data},
                         },
                     )
@@ -2270,24 +2265,15 @@
         """
         For closing connection on server shutdown
         """
-<<<<<<< HEAD
-        return await self.db.disconnect()  # type: ignore
-=======
         if self.db is not None:
             return await self.db.disconnect()  # type: ignore
         return asyncio.sleep(0)  # Return a dummy coroutine if self.db is None
->>>>>>> 1e593952
 
 
 ### CUSTOM FILE ###
 def get_instance_fn(value: str, config_file_path: Optional[str] = None) -> Any:
-<<<<<<< HEAD
-    instance_name: Optional[str] = None
-    module_name: Optional[str] = None
-=======
     module_name = value
     instance_name = None
->>>>>>> 1e593952
     try:
         print_verbose(f"value: {value}")
         # Split the path by dots to separate module from instance
@@ -2963,13 +2949,9 @@
                     )
                 break
             except httpx.ReadTimeout:
-<<<<<<< HEAD
-                if i >= n_retry_times:  # type: ignore
-=======
                 if i is None:
                     i = 0
                 if i >= n_retry_times:  # If we've reached the maximum number of retries
->>>>>>> 1e593952
                     raise  # Re-raise the last exception
                 # Optionally, sleep for a bit before retrying
                 await asyncio.sleep(2**i)  # type: ignore
@@ -3083,18 +3065,11 @@
         elif isinstance(e.detail, dict):
             error_message = json.dumps(e.detail)
         elif hasattr(e, "message"):
-<<<<<<< HEAD
-            if isinstance(e.message, "str"):  # type: ignore
-                error_message = e.message  # type: ignore
-            elif isinstance(e.message, dict):  # type: ignore
-                error_message = json.dumps(e.message)  # type: ignore
-=======
             _error = getattr(e, "message", None)
             if isinstance(_error, str):
                 error_message = _error
             elif isinstance(_error, dict):
                 error_message = json.dumps(_error)
->>>>>>> 1e593952
         else:
             error_message = str(e)
     else:
