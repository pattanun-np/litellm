import json
import re
from datetime import datetime
from typing import TYPE_CHECKING, Any, Dict, List, Optional, Union

import httpx

import litellm
from litellm._logging import verbose_proxy_logger
from litellm.litellm_core_utils.litellm_logging import Logging as LiteLLMLoggingObj
from litellm.litellm_core_utils.litellm_logging import (
    get_standard_logging_object_payload,
)
from litellm.llms.vertex_ai_and_google_ai_studio.gemini.vertex_and_google_ai_studio_gemini import (
    ModelResponseIterator as VertexModelResponseIterator,
)
from litellm.proxy._types import PassThroughEndpointLoggingTypedDict

if TYPE_CHECKING:
    from ..success_handler import PassThroughEndpointLogging
    from ..types import EndpointType
else:
    PassThroughEndpointLogging = Any
    EndpointType = Any


class VertexPassthroughLoggingHandler:
    @staticmethod
    def vertex_passthrough_handler(
        httpx_response: httpx.Response,
        logging_obj: LiteLLMLoggingObj,
        url_route: str,
        result: str,
        start_time: datetime,
        end_time: datetime,
        cache_hit: bool,
        **kwargs,
    ) -> PassThroughEndpointLoggingTypedDict:
        if "generateContent" in url_route:
            model = VertexPassthroughLoggingHandler.extract_model_from_url(url_route)

            instance_of_vertex_llm = litellm.VertexGeminiConfig()
            litellm_model_response: litellm.ModelResponse = (
                instance_of_vertex_llm._transform_response(
                    model=model,
                    messages=[
                        {"role": "user", "content": "no-message-pass-through-endpoint"}
                    ],
                    response=httpx_response,
                    model_response=litellm.ModelResponse(),
                    logging_obj=logging_obj,
                    optional_params={},
                    litellm_params={},
                    api_key="",
                    data={},
                    print_verbose=litellm.print_verbose,
                    encoding=None,
                )
            )
            kwargs = VertexPassthroughLoggingHandler._create_vertex_response_logging_payload_for_generate_content(
                litellm_model_response=litellm_model_response,
                model=model,
                kwargs=kwargs,
                start_time=start_time,
                end_time=end_time,
                logging_obj=logging_obj,
            )

            return {
                "result": litellm_model_response,
                "kwargs": kwargs,
            }

        elif "predict" in url_route:
            from litellm.llms.vertex_ai_and_google_ai_studio.image_generation.image_generation_handler import (
                VertexImageGeneration,
            )
            from litellm.types.utils import PassthroughCallTypes

            vertex_image_generation_class = VertexImageGeneration()

            model = VertexPassthroughLoggingHandler.extract_model_from_url(url_route)
            _json_response = httpx_response.json()

            litellm_prediction_response: Union[
                litellm.ModelResponse, litellm.EmbeddingResponse, litellm.ImageResponse
            ] = litellm.ModelResponse()
            if vertex_image_generation_class.is_image_generation_response(
                _json_response
            ):
                litellm_prediction_response = (
                    vertex_image_generation_class.process_image_generation_response(
                        _json_response,
                        model_response=litellm.ImageResponse(),
                        model=model,
                    )
                )

                logging_obj.call_type = (
                    PassthroughCallTypes.passthrough_image_generation.value
                )
            else:
                litellm_prediction_response = litellm.vertexAITextEmbeddingConfig.transform_vertex_response_to_openai(
                    response=_json_response,
                    model=model,
                    model_response=litellm.EmbeddingResponse(),
                )
            if isinstance(litellm_prediction_response, litellm.EmbeddingResponse):
                litellm_prediction_response.model = model

            logging_obj.model = model
            logging_obj.model_call_details["model"] = logging_obj.model

            return {
                "result": litellm_prediction_response,
                "kwargs": kwargs,
            }
        else:
            return {
                "result": None,
                "kwargs": kwargs,
            }

    @staticmethod
    def _handle_logging_vertex_collected_chunks(
        litellm_logging_obj: LiteLLMLoggingObj,
        passthrough_success_handler_obj: PassThroughEndpointLogging,
        url_route: str,
        request_body: dict,
        endpoint_type: EndpointType,
        start_time: datetime,
        all_chunks: List[str],
        end_time: datetime,
    ) -> PassThroughEndpointLoggingTypedDict:
        """
        Takes raw chunks from Vertex passthrough endpoint and logs them in litellm callbacks

        - Builds complete response from chunks
        - Creates standard logging object
        - Logs in litellm callbacks
        """
        kwargs: Dict[str, Any] = {}
        model = VertexPassthroughLoggingHandler.extract_model_from_url(url_route)
        complete_streaming_response = (
            VertexPassthroughLoggingHandler._build_complete_streaming_response(
                all_chunks=all_chunks,
                litellm_logging_obj=litellm_logging_obj,
                model=model,
            )
        )

        if complete_streaming_response is None:
            verbose_proxy_logger.error(
                "Unable to build complete streaming response for Vertex passthrough endpoint, not logging..."
            )
<<<<<<< HEAD
            return {
                "result": None,
                "kwargs": kwargs,
            }

        return {
            "result": complete_streaming_response,
            "kwargs": kwargs,
        }
=======
            return
        kwargs = VertexPassthroughLoggingHandler._create_vertex_response_logging_payload_for_generate_content(
            litellm_model_response=complete_streaming_response,
            model=model,
            kwargs=kwargs,
            start_time=start_time,
            end_time=end_time,
            logging_obj=litellm_logging_obj,
        )
        await litellm_logging_obj.async_success_handler(
            result=complete_streaming_response,
            start_time=start_time,
            end_time=end_time,
            cache_hit=False,
            **kwargs,
        )
>>>>>>> d81ae458

    @staticmethod
    def _build_complete_streaming_response(
        all_chunks: List[str],
        litellm_logging_obj: LiteLLMLoggingObj,
        model: str,
    ) -> Optional[Union[litellm.ModelResponse, litellm.TextCompletionResponse]]:
        vertex_iterator = VertexModelResponseIterator(
            streaming_response=None,
            sync_stream=False,
        )
        litellm_custom_stream_wrapper = litellm.CustomStreamWrapper(
            completion_stream=vertex_iterator,
            model=model,
            logging_obj=litellm_logging_obj,
            custom_llm_provider="vertex_ai",
        )
        all_openai_chunks = []
        for chunk in all_chunks:
            generic_chunk = vertex_iterator._common_chunk_parsing_logic(chunk)
            litellm_chunk = litellm_custom_stream_wrapper.chunk_creator(
                chunk=generic_chunk
            )
            if litellm_chunk is not None:
                all_openai_chunks.append(litellm_chunk)

        complete_streaming_response = litellm.stream_chunk_builder(
            chunks=all_openai_chunks
        )

        return complete_streaming_response

    @staticmethod
    def extract_model_from_url(url: str) -> str:
        pattern = r"/models/([^:]+)"
        match = re.search(pattern, url)
        if match:
            return match.group(1)
        return "unknown"

    @staticmethod
    def _create_vertex_response_logging_payload_for_generate_content(
        litellm_model_response: Union[
            litellm.ModelResponse, litellm.TextCompletionResponse
        ],
        model: str,
        kwargs: dict,
        start_time: datetime,
        end_time: datetime,
        logging_obj: LiteLLMLoggingObj,
    ):
        """
        Create the standard logging object for Vertex passthrough generateContent (streaming and non-streaming)

        """
        response_cost = litellm.completion_cost(
            completion_response=litellm_model_response,
            model=model,
        )
        kwargs["response_cost"] = response_cost
        kwargs["model"] = model

        # Make standard logging object for Vertex AI
        standard_logging_object = get_standard_logging_object_payload(
            kwargs=kwargs,
            init_response_obj=litellm_model_response,
            start_time=start_time,
            end_time=end_time,
            logging_obj=logging_obj,
            status="success",
        )

        # pretty print standard logging object
        verbose_proxy_logger.debug(
            "standard_logging_object= %s", json.dumps(standard_logging_object, indent=4)
        )
        kwargs["standard_logging_object"] = standard_logging_object

        # set litellm_call_id to logging response object
        litellm_model_response.id = logging_obj.litellm_call_id
        logging_obj.model = litellm_model_response.model or model
        logging_obj.model_call_details["model"] = logging_obj.model
        return kwargs<|MERGE_RESOLUTION|>--- conflicted
+++ resolved
@@ -153,18 +153,6 @@
             verbose_proxy_logger.error(
                 "Unable to build complete streaming response for Vertex passthrough endpoint, not logging..."
             )
-<<<<<<< HEAD
-            return {
-                "result": None,
-                "kwargs": kwargs,
-            }
-
-        return {
-            "result": complete_streaming_response,
-            "kwargs": kwargs,
-        }
-=======
-            return
         kwargs = VertexPassthroughLoggingHandler._create_vertex_response_logging_payload_for_generate_content(
             litellm_model_response=complete_streaming_response,
             model=model,
@@ -173,14 +161,11 @@
             end_time=end_time,
             logging_obj=litellm_logging_obj,
         )
-        await litellm_logging_obj.async_success_handler(
-            result=complete_streaming_response,
-            start_time=start_time,
-            end_time=end_time,
-            cache_hit=False,
-            **kwargs,
-        )
->>>>>>> d81ae458
+
+        return {
+            "result": complete_streaming_response,
+            "kwargs": kwargs,
+        }
 
     @staticmethod
     def _build_complete_streaming_response(
