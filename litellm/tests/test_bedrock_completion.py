--- conflicted
+++ resolved
@@ -17,13 +17,6 @@
 import pytest
 
 import litellm
-<<<<<<< HEAD
-from litellm import embedding, completion, completion_cost, Timeout, ModelResponse
-from litellm import RateLimitError
-from litellm.llms.custom_httpx.http_handler import HTTPHandler, AsyncHTTPHandler
-from unittest.mock import patch, AsyncMock, Mock
-from litellm.llms.bedrock_httpx import BedrockLLM
-=======
 from litellm import (
     ModelResponse,
     RateLimitError,
@@ -33,7 +26,8 @@
     embedding,
 )
 from litellm.llms.custom_httpx.http_handler import AsyncHTTPHandler, HTTPHandler
->>>>>>> 6271e21b
+
+from litellm.llms.bedrock_httpx import BedrockLLM
 
 # litellm.num_retries = 3
 litellm.cache = None
