--- conflicted
+++ resolved
@@ -49,10 +49,6 @@
         )
 
         response: Optional[aiohttp.ClientResponse] = None
-<<<<<<< HEAD
-
-=======
->>>>>>> f770dd0c
         if self.client_session is None:
             self.client_session = aiohttp.ClientSession()
 
