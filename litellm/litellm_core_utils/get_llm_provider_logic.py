from typing import Optional, Tuple

import httpx

import litellm
from litellm.constants import REPLICATE_MODEL_NAME_WITH_ID_LENGTH
from litellm.secret_managers.main import get_secret, get_secret_str

from ..types.router import LiteLLM_Params


def _is_non_openai_azure_model(model: str) -> bool:
    try:
        model_name = model.split("/", 1)[1]
        if (
            model_name in litellm.cohere_chat_models
            or f"mistral/{model_name}" in litellm.mistral_chat_models
        ):
            return True
    except Exception:
        return False
    return False


def handle_cohere_chat_model_custom_llm_provider(
    model: str, custom_llm_provider: Optional[str] = None
) -> Tuple[str, Optional[str]]:
    """
    if user sets model = "cohere/command-r" -> use custom_llm_provider = "cohere_chat"

    Args:
        model:
        custom_llm_provider:

    Returns:
        model, custom_llm_provider
    """

    if custom_llm_provider:
        if custom_llm_provider == "cohere" and model in litellm.cohere_chat_models:
            return model, "cohere_chat"

    if "/" in model:
        _custom_llm_provider, _model = model.split("/", 1)
        if (
            _custom_llm_provider
            and _custom_llm_provider == "cohere"
            and _model in litellm.cohere_chat_models
        ):
            return _model, "cohere_chat"

    return model, custom_llm_provider


def handle_anthropic_text_model_custom_llm_provider(
    model: str, custom_llm_provider: Optional[str] = None
) -> Tuple[str, Optional[str]]:
    """
    if user sets model = "anthropic/claude-2" -> use custom_llm_provider = "anthropic_text"

    Args:
        model:
        custom_llm_provider:

    Returns:
        model, custom_llm_provider
    """

    if custom_llm_provider:
        if (
            custom_llm_provider == "anthropic"
            and litellm.AnthropicTextConfig._is_anthropic_text_model(model)
        ):
            return model, "anthropic_text"

    if "/" in model:
        _custom_llm_provider, _model = model.split("/", 1)
        if (
            _custom_llm_provider
            and _custom_llm_provider == "anthropic"
            and litellm.AnthropicTextConfig._is_anthropic_text_model(_model)
        ):
            return _model, "anthropic_text"

    return model, custom_llm_provider


def get_llm_provider(  # noqa: PLR0915
    model: str,
    custom_llm_provider: Optional[str] = None,
    api_base: Optional[str] = None,
    api_key: Optional[str] = None,
    litellm_params: Optional[LiteLLM_Params] = None,
) -> Tuple[str, str, Optional[str], Optional[str]]:
    """
    Returns the provider for a given model name - e.g. 'azure/chatgpt-v-2' -> 'azure'

    For router -> Can also give the whole litellm param dict -> this function will extract the relevant details

    Raises Error - if unable to map model to a provider

    Return model, custom_llm_provider, dynamic_api_key, api_base
    """
    try:
        if litellm.LiteLLMProxyChatConfig._should_use_litellm_proxy_by_default(
            litellm_params=litellm_params
        ):
            return litellm.LiteLLMProxyChatConfig.litellm_proxy_get_custom_llm_provider_info(
                model=model, api_base=api_base, api_key=api_key
            )

        ## IF LITELLM PARAMS GIVEN ##
        if litellm_params:
            assert (
                custom_llm_provider is None and api_base is None and api_key is None
            ), "Either pass in litellm_params or the custom_llm_provider/api_base/api_key. Otherwise, these values will be overriden."
            custom_llm_provider = litellm_params.custom_llm_provider
            api_base = litellm_params.api_base
            api_key = litellm_params.api_key

        dynamic_api_key = None
        # check if llm provider provided
        # AZURE AI-Studio Logic - Azure AI Studio supports AZURE/Cohere
        # If User passes azure/command-r-plus -> we should send it to cohere_chat/command-r-plus
        if model.split("/", 1)[0] == "azure":
            if _is_non_openai_azure_model(model):
                custom_llm_provider = "openai"
                return model, custom_llm_provider, dynamic_api_key, api_base

        ### Handle cases when custom_llm_provider is set to cohere/command-r-plus but it should use cohere_chat route
        model, custom_llm_provider = handle_cohere_chat_model_custom_llm_provider(
            model, custom_llm_provider
        )

        model, custom_llm_provider = handle_anthropic_text_model_custom_llm_provider(
            model, custom_llm_provider
        )

        if custom_llm_provider and (
            model.split("/")[0] != custom_llm_provider
        ):  # handle scenario where model="azure/*" and custom_llm_provider="azure"
            model = custom_llm_provider + "/" + model

        if api_key and api_key.startswith("os.environ/"):
            dynamic_api_key = get_secret_str(api_key)
        # check if llm provider part of model name

        if (
            model.split("/", 1)[0] in litellm.provider_list
            and model.split("/", 1)[0] not in litellm.model_list_set
            and len(model.split("/"))
            > 1  # handle edge case where user passes in `litellm --model mistral` https://github.com/BerriAI/litellm/issues/1351
        ):
            return _get_openai_compatible_provider_info(
                model=model,
                api_base=api_base,
                api_key=api_key,
                dynamic_api_key=dynamic_api_key,
            )
        elif model.split("/", 1)[0] in litellm.provider_list:
            custom_llm_provider = model.split("/", 1)[0]
            model = model.split("/", 1)[1]
            if api_base is not None and not isinstance(api_base, str):
                raise Exception(
                    "api base needs to be a string. api_base={}".format(api_base)
                )
            if dynamic_api_key is not None and not isinstance(dynamic_api_key, str):
                raise Exception(
                    "dynamic_api_key needs to be a string. dynamic_api_key={}".format(
                        dynamic_api_key
                    )
                )
            return model, custom_llm_provider, dynamic_api_key, api_base
        # check if api base is a known openai compatible endpoint
        if api_base:
            for endpoint in litellm.openai_compatible_endpoints:
                if endpoint in api_base:
                    if endpoint == "api.perplexity.ai":
                        custom_llm_provider = "perplexity"
                        dynamic_api_key = get_secret_str("PERPLEXITYAI_API_KEY")
                    elif endpoint == "api.endpoints.anyscale.com/v1":
                        custom_llm_provider = "anyscale"
                        dynamic_api_key = get_secret_str("ANYSCALE_API_KEY")
                    elif endpoint == "api.deepinfra.com/v1/openai":
                        custom_llm_provider = "deepinfra"
                        dynamic_api_key = get_secret_str("DEEPINFRA_API_KEY")
                    elif endpoint == "api.mistral.ai/v1":
                        custom_llm_provider = "mistral"
                        dynamic_api_key = get_secret_str("MISTRAL_API_KEY")
                    elif endpoint == "api.groq.com/openai/v1":
                        custom_llm_provider = "groq"
                        dynamic_api_key = get_secret_str("GROQ_API_KEY")
                    elif endpoint == "https://integrate.api.nvidia.com/v1":
                        custom_llm_provider = "nvidia_nim"
                        dynamic_api_key = get_secret_str("NVIDIA_NIM_API_KEY")
                    elif endpoint == "https://api.cerebras.ai/v1":
                        custom_llm_provider = "cerebras"
                        dynamic_api_key = get_secret_str("CEREBRAS_API_KEY")
                    elif endpoint == "https://api.sambanova.ai/v1":
                        custom_llm_provider = "sambanova"
                        dynamic_api_key = get_secret_str("SAMBANOVA_API_KEY")
                    elif endpoint == "https://api.ai21.com/studio/v1":
                        custom_llm_provider = "ai21_chat"
                        dynamic_api_key = get_secret_str("AI21_API_KEY")
                    elif endpoint == "https://codestral.mistral.ai/v1":
                        custom_llm_provider = "codestral"
                        dynamic_api_key = get_secret_str("CODESTRAL_API_KEY")
                    elif endpoint == "https://codestral.mistral.ai/v1":
                        custom_llm_provider = "text-completion-codestral"
                        dynamic_api_key = get_secret_str("CODESTRAL_API_KEY")
                    elif endpoint == "app.empower.dev/api/v1":
                        custom_llm_provider = "empower"
                        dynamic_api_key = get_secret_str("EMPOWER_API_KEY")
                    elif endpoint == "api.deepseek.com/v1":
                        custom_llm_provider = "deepseek"
                        dynamic_api_key = get_secret_str("DEEPSEEK_API_KEY")
                    elif endpoint == "https://api.friendli.ai/serverless/v1":
                        custom_llm_provider = "friendliai"
                        dynamic_api_key = get_secret_str(
                            "FRIENDLIAI_API_KEY"
                        ) or get_secret("FRIENDLI_TOKEN")
                    elif endpoint == "api.galadriel.com/v1":
                        custom_llm_provider = "galadriel"
                        dynamic_api_key = get_secret_str("GALADRIEL_API_KEY")
                    elif endpoint == "https://api.llama.com/compat/v1":
                        custom_llm_provider = "meta_llama"
                        dynamic_api_key = api_key or get_secret_str("LLAMA_API_KEY")
                    elif endpoint == litellm.NscaleConfig.API_BASE_URL:
                        custom_llm_provider = "nscale"
                        dynamic_api_key = litellm.NscaleConfig.get_api_key()

                    if api_base is not None and not isinstance(api_base, str):
                        raise Exception(
                            "api base needs to be a string. api_base={}".format(
                                api_base
                            )
                        )
                    if dynamic_api_key is not None and not isinstance(
                        dynamic_api_key, str
                    ):
                        raise Exception(
                            "dynamic_api_key needs to be a string. dynamic_api_key={}".format(
                                dynamic_api_key
                            )
                        )
                    return model, custom_llm_provider, dynamic_api_key, api_base  # type: ignore

        # check if model in known model provider list  -> for huggingface models, raise exception as they don't have a fixed provider (can be togetherai, anyscale, baseten, runpod, et.)
        ## openai - chatcompletion + text completion
        if (
            model in litellm.open_ai_chat_completion_models
            or "ft:gpt-3.5-turbo" in model
            or "ft:gpt-4" in model  # catches ft:gpt-4-0613, ft:gpt-4o
            or model in litellm.openai_image_generation_models
        ):
            custom_llm_provider = "openai"
        elif model in litellm.open_ai_text_completion_models:
            custom_llm_provider = "text-completion-openai"
        ## anthropic
        elif model in litellm.anthropic_models:
            if litellm.AnthropicTextConfig._is_anthropic_text_model(model):
                custom_llm_provider = "anthropic_text"
            else:
                custom_llm_provider = "anthropic"
        ## cohere
        elif model in litellm.cohere_models or model in litellm.cohere_embedding_models:
            custom_llm_provider = "cohere"
        ## cohere chat models
        elif model in litellm.cohere_chat_models:
            custom_llm_provider = "cohere_chat"
        ## replicate
        elif model in litellm.replicate_models or (
            ":" in model and len(model) > REPLICATE_MODEL_NAME_WITH_ID_LENGTH
        ):
            model_parts = model.split(":")
            if (
                len(model_parts) > 1
                and len(model_parts[1]) == REPLICATE_MODEL_NAME_WITH_ID_LENGTH
            ):  ## checks if model name has a 64 digit code - e.g. "meta/llama-2-70b-chat:02e509c789964a7ea8736978a43525956ef40397be9033abf9fd2badfe68c9e3"
                custom_llm_provider = "replicate"
            elif model in litellm.replicate_models:
                custom_llm_provider = "replicate"
        ## openrouter
        elif model in litellm.openrouter_models:
            custom_llm_provider = "openrouter"
        ## maritalk
        elif model in litellm.maritalk_models:
            custom_llm_provider = "maritalk"
        ## vertex - text + chat + language (gemini) models
        elif (
            model in litellm.vertex_chat_models
            or model in litellm.vertex_code_chat_models
            or model in litellm.vertex_text_models
            or model in litellm.vertex_code_text_models
            or model in litellm.vertex_language_models
            or model in litellm.vertex_embedding_models
            or model in litellm.vertex_vision_models
            or model in litellm.vertex_ai_image_models
        ):
            custom_llm_provider = "vertex_ai"
        ## ai21
        elif model in litellm.ai21_chat_models or model in litellm.ai21_models:
            custom_llm_provider = "ai21_chat"
            api_base = (
                api_base
                or get_secret("AI21_API_BASE")
                or "https://api.ai21.com/studio/v1"
            )  # type: ignore
            dynamic_api_key = api_key or get_secret("AI21_API_KEY")
        ## aleph_alpha
        elif model in litellm.aleph_alpha_models:
            custom_llm_provider = "aleph_alpha"
        ## baseten
        elif model in litellm.baseten_models:
            custom_llm_provider = "baseten"
        ## nlp_cloud
        elif model in litellm.nlp_cloud_models:
            custom_llm_provider = "nlp_cloud"
        ## petals
        elif model in litellm.petals_models:
            custom_llm_provider = "petals"
        ## bedrock
        elif (
            model in litellm.bedrock_models
            or model in litellm.bedrock_embedding_models
            or model in litellm.bedrock_converse_models
        ):
            custom_llm_provider = "bedrock"
        elif model in litellm.watsonx_models:
            custom_llm_provider = "watsonx"
        # openai embeddings
        elif model in litellm.open_ai_embedding_models:
            custom_llm_provider = "openai"
        elif model in litellm.empower_models:
            custom_llm_provider = "empower"
        elif model == "*":
            custom_llm_provider = "openai"
        if not custom_llm_provider:
            if litellm.suppress_debug_info is False:
                print()  # noqa
                print(  # noqa
                    "\033[1;31mProvider List: https://docs.litellm.ai/docs/providers\033[0m"  # noqa
                )  # noqa
                print()  # noqa
            error_str = f"LLM Provider NOT provided. Pass in the LLM provider you are trying to call. You passed model={model}\n Pass model as E.g. For 'Huggingface' inference endpoints pass in `completion(model='huggingface/starcoder',..)` Learn more: https://docs.litellm.ai/docs/providers"
            # maps to openai.NotFoundError, this is raised when openai does not recognize the llm
            raise litellm.exceptions.BadRequestError(  # type: ignore
                message=error_str,
                model=model,
                response=httpx.Response(
                    status_code=400,
                    content=error_str,
                    request=httpx.Request(method="completion", url="https://github.com/BerriAI/litellm"),  # type: ignore
                ),
                llm_provider="",
            )
        if api_base is not None and not isinstance(api_base, str):
            raise Exception(
                "api base needs to be a string. api_base={}".format(api_base)
            )
        if dynamic_api_key is not None and not isinstance(dynamic_api_key, str):
            raise Exception(
                "dynamic_api_key needs to be a string. dynamic_api_key={}".format(
                    dynamic_api_key
                )
            )
        return model, custom_llm_provider, dynamic_api_key, api_base
    except Exception as e:
        if isinstance(e, litellm.exceptions.BadRequestError):
            raise e
        else:
            error_str = (
                f"GetLLMProvider Exception - {str(e)}\n\noriginal model: {model}"
            )
            raise litellm.exceptions.BadRequestError(  # type: ignore
                message=f"GetLLMProvider Exception - {str(e)}\n\noriginal model: {model}",
                model=model,
                response=httpx.Response(
                    status_code=400,
                    content=error_str,
                    request=httpx.Request(method="completion", url="https://github.com/BerriAI/litellm"),  # type: ignore
                ),
                llm_provider="",
            )


def _get_openai_compatible_provider_info(  # noqa: PLR0915
    model: str,
    api_base: Optional[str],
    api_key: Optional[str],
    dynamic_api_key: Optional[str],
) -> Tuple[str, str, Optional[str], Optional[str]]:
    """
    Returns:
        Tuple[str, str, Optional[str], Optional[str]]:
            model: str
            custom_llm_provider: str
            dynamic_api_key: Optional[str]
            api_base: Optional[str]
    """

    custom_llm_provider = model.split("/", 1)[0]
    model = model.split("/", 1)[1]

    if custom_llm_provider == "perplexity":
        # perplexity is openai compatible, we just need to set this to custom_openai and have the api_base be https://api.perplexity.ai
        (
            api_base,
            dynamic_api_key,
        ) = litellm.PerplexityChatConfig()._get_openai_compatible_provider_info(
            api_base, api_key
        )
    elif custom_llm_provider == "aiohttp_openai":
        return model, "aiohttp_openai", api_key, api_base
    elif custom_llm_provider == "anyscale":
        # anyscale is openai compatible, we just need to set this to custom_openai and have the api_base be https://api.endpoints.anyscale.com/v1
        api_base = api_base or get_secret_str("ANYSCALE_API_BASE") or "https://api.endpoints.anyscale.com/v1"  # type: ignore
        dynamic_api_key = api_key or get_secret_str("ANYSCALE_API_KEY")
    elif custom_llm_provider == "deepinfra":
        (
            api_base,
            dynamic_api_key,
        ) = litellm.DeepInfraConfig()._get_openai_compatible_provider_info(
            api_base, api_key
        )
    elif custom_llm_provider == "empower":
        api_base = (
            api_base
            or get_secret("EMPOWER_API_BASE")
            or "https://app.empower.dev/api/v1"
        )  # type: ignore
        dynamic_api_key = api_key or get_secret_str("EMPOWER_API_KEY")
    elif custom_llm_provider == "groq":
        (
            api_base,
            dynamic_api_key,
        ) = litellm.GroqChatConfig()._get_openai_compatible_provider_info(
            api_base, api_key
        )
    elif custom_llm_provider == "nvidia_nim":
        # nvidia_nim is openai compatible, we just need to set this to custom_openai and have the api_base be https://api.endpoints.anyscale.com/v1
        api_base = (
            api_base
            or get_secret("NVIDIA_NIM_API_BASE")
            or "https://integrate.api.nvidia.com/v1"
        )  # type: ignore
        dynamic_api_key = api_key or get_secret_str("NVIDIA_NIM_API_KEY")
    elif custom_llm_provider == "cerebras":
        api_base = (
            api_base or get_secret("CEREBRAS_API_BASE") or "https://api.cerebras.ai/v1"
        )  # type: ignore
        dynamic_api_key = api_key or get_secret_str("CEREBRAS_API_KEY")
    elif custom_llm_provider == "sambanova":
        api_base = (
            api_base
            or get_secret("SAMBANOVA_API_BASE")
            or "https://api.sambanova.ai/v1"
        )  # type: ignore
        dynamic_api_key = api_key or get_secret_str("SAMBANOVA_API_KEY")
    elif custom_llm_provider == "meta_llama":
        api_base = (
            api_base
            or get_secret("LLAMA_API_BASE")
            or "https://api.llama.com/compat/v1"
        )  # type: ignore
        dynamic_api_key = api_key or get_secret_str("LLAMA_API_KEY")
    elif (custom_llm_provider == "ai21_chat") or (
        custom_llm_provider == "ai21" and model in litellm.ai21_chat_models
    ):
        api_base = (
            api_base or get_secret("AI21_API_BASE") or "https://api.ai21.com/studio/v1"
        )  # type: ignore
        dynamic_api_key = api_key or get_secret_str("AI21_API_KEY")
        custom_llm_provider = "ai21_chat"
    elif custom_llm_provider == "volcengine":
        # volcengine is openai compatible, we just need to set this to custom_openai and have the api_base be https://api.endpoints.anyscale.com/v1
        api_base = (
            api_base
            or get_secret("VOLCENGINE_API_BASE")
            or "https://ark.cn-beijing.volces.com/api/v3"
        )  # type: ignore
        dynamic_api_key = api_key or get_secret_str("VOLCENGINE_API_KEY")
    elif custom_llm_provider == "codestral":
        # codestral is openai compatible, we just need to set this to custom_openai and have the api_base be https://codestral.mistral.ai/v1
        api_base = (
            api_base
            or get_secret("CODESTRAL_API_BASE")
            or "https://codestral.mistral.ai/v1"
        )  # type: ignore
        dynamic_api_key = api_key or get_secret_str("CODESTRAL_API_KEY")
    elif custom_llm_provider == "hosted_vllm":
        # vllm is openai compatible, we just need to set this to custom_openai
        (
            api_base,
            dynamic_api_key,
        ) = litellm.HostedVLLMChatConfig()._get_openai_compatible_provider_info(
            api_base, api_key
        )
    elif custom_llm_provider == "llamafile":
        # llamafile is OpenAI compatible.
        (
            api_base,
            dynamic_api_key,
        ) = litellm.LlamafileChatConfig()._get_openai_compatible_provider_info(
            api_base, api_key
        )
    elif custom_llm_provider == "lm_studio":
        # lm_studio is openai compatible, we just need to set this to custom_openai
        (
            api_base,
            dynamic_api_key,
        ) = litellm.LMStudioChatConfig()._get_openai_compatible_provider_info(
            api_base, api_key
        )
    elif custom_llm_provider == "deepseek":
        # deepseek is openai compatible, we just need to set this to custom_openai and have the api_base be https://api.deepseek.com/v1
        api_base = (
            api_base
            or get_secret("DEEPSEEK_API_BASE")
            or "https://api.deepseek.com/beta"
        )  # type: ignore

        dynamic_api_key = api_key or get_secret_str("DEEPSEEK_API_KEY")
    elif custom_llm_provider == "fireworks_ai":
        # fireworks is openai compatible, we just need to set this to custom_openai and have the api_base be https://api.fireworks.ai/inference/v1
        (
            api_base,
            dynamic_api_key,
        ) = litellm.FireworksAIConfig()._get_openai_compatible_provider_info(
            api_base=api_base, api_key=api_key
        )
    elif custom_llm_provider == "azure_ai":
        (
            api_base,
            dynamic_api_key,
            custom_llm_provider,
        ) = litellm.AzureAIStudioConfig()._get_openai_compatible_provider_info(
            model, api_base, api_key, custom_llm_provider
        )
    elif custom_llm_provider == "github":
        api_base = (
            api_base
            or get_secret_str("GITHUB_API_BASE")
            or "https://models.inference.ai.azure.com"  # This is github's default base url
        )
        dynamic_api_key = api_key or get_secret_str("GITHUB_API_KEY")
    elif custom_llm_provider == "litellm_proxy":
        (
            api_base,
            dynamic_api_key,
        ) = litellm.LiteLLMProxyChatConfig()._get_openai_compatible_provider_info(
            api_base=api_base, api_key=api_key
        )

    elif custom_llm_provider == "mistral":
        (
            api_base,
            dynamic_api_key,
        ) = litellm.MistralConfig()._get_openai_compatible_provider_info(
            api_base, api_key
        )
    elif custom_llm_provider == "jina_ai":
        (
            custom_llm_provider,
            api_base,
            dynamic_api_key,
        ) = litellm.JinaAIEmbeddingConfig()._get_openai_compatible_provider_info(
            api_base, api_key
        )
    elif custom_llm_provider == "xai":
        (
            api_base,
            dynamic_api_key,
        ) = litellm.XAIChatConfig()._get_openai_compatible_provider_info(
            api_base, api_key
        )
    elif custom_llm_provider == "together_ai":
        api_base = (
            api_base
            or get_secret_str("TOGETHER_AI_API_BASE")
            or "https://api.together.xyz/v1"
        )  # type: ignore
        dynamic_api_key = api_key or (
            get_secret_str("TOGETHER_API_KEY")
            or get_secret_str("TOGETHER_AI_API_KEY")
            or get_secret_str("TOGETHERAI_API_KEY")
            or get_secret_str("TOGETHER_AI_TOKEN")
        )
    elif custom_llm_provider == "friendliai":
        api_base = (
            api_base
            or get_secret("FRIENDLI_API_BASE")
            or "https://api.friendli.ai/serverless/v1"
        )  # type: ignore
        dynamic_api_key = (
            api_key
            or get_secret_str("FRIENDLIAI_API_KEY")
            or get_secret_str("FRIENDLI_TOKEN")
        )
    elif custom_llm_provider == "galadriel":
        api_base = (
            api_base
            or get_secret("GALADRIEL_API_BASE")
            or "https://api.galadriel.com/v1"
        )  # type: ignore
        dynamic_api_key = api_key or get_secret_str("GALADRIEL_API_KEY")
<<<<<<< HEAD
    elif custom_llm_provider == "github_copilot":
        (
            api_base,
            dynamic_api_key,
            custom_llm_provider,
        ) = litellm.GithubCopilotConfig()._get_openai_compatible_provider_info(
            model, api_base, api_key, custom_llm_provider
        )
=======
    elif custom_llm_provider == "novita":
        api_base = (
            api_base
            or get_secret("NOVITA_API_BASE")
            or "https://api.novita.ai/v3/openai"
        )  # type: ignore
        dynamic_api_key = api_key or get_secret_str("NOVITA_API_KEY")
>>>>>>> d558c223
    elif custom_llm_provider == "snowflake":
        api_base = (
            api_base
            or get_secret_str("SNOWFLAKE_API_BASE")
            or f"https://{get_secret('SNOWFLAKE_ACCOUNT_ID')}.snowflakecomputing.com/api/v2/cortex/inference:complete"
        )  # type: ignore
        dynamic_api_key = api_key or get_secret_str("SNOWFLAKE_JWT")
    elif custom_llm_provider == "nscale":
        (
            api_base,
            dynamic_api_key,
        ) = litellm.NscaleConfig()._get_openai_compatible_provider_info(
            api_base=api_base, api_key=api_key
        )

    if api_base is not None and not isinstance(api_base, str):
        raise Exception("api base needs to be a string. api_base={}".format(api_base))
    if dynamic_api_key is not None and not isinstance(dynamic_api_key, str):
        raise Exception(
            "dynamic_api_key needs to be a string. dynamic_api_key={}".format(
                dynamic_api_key
            )
        )
    if dynamic_api_key is None and api_key is not None:
        dynamic_api_key = api_key
    return model, custom_llm_provider, dynamic_api_key, api_base<|MERGE_RESOLUTION|>--- conflicted
+++ resolved
@@ -604,7 +604,6 @@
             or "https://api.galadriel.com/v1"
         )  # type: ignore
         dynamic_api_key = api_key or get_secret_str("GALADRIEL_API_KEY")
-<<<<<<< HEAD
     elif custom_llm_provider == "github_copilot":
         (
             api_base,
@@ -613,7 +612,6 @@
         ) = litellm.GithubCopilotConfig()._get_openai_compatible_provider_info(
             model, api_base, api_key, custom_llm_provider
         )
-=======
     elif custom_llm_provider == "novita":
         api_base = (
             api_base
@@ -621,7 +619,6 @@
             or "https://api.novita.ai/v3/openai"
         )  # type: ignore
         dynamic_api_key = api_key or get_secret_str("NOVITA_API_KEY")
->>>>>>> d558c223
     elif custom_llm_provider == "snowflake":
         api_base = (
             api_base
