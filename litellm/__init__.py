### Hide pydantic namespace conflict warnings globally ###
import warnings

warnings.filterwarnings("ignore", message=".*conflict with protected namespace.*")
### INIT VARIABLES ###########
import threading
import os
from typing import Callable, List, Optional, Dict, Union, Any, Literal, get_args
from litellm.llms.custom_httpx.http_handler import AsyncHTTPHandler, HTTPHandler
from litellm.caching.caching import Cache, DualCache, RedisCache, InMemoryCache
from litellm.caching.llm_caching_handler import LLMClientCache
from litellm.types.llms.bedrock import COHERE_EMBEDDING_INPUT_TYPES
from litellm.types.utils import (
    ImageObject,
    BudgetConfig,
    all_litellm_params,
    all_litellm_params as _litellm_completion_params,
    CredentialItem,
)  # maintain backwards compatibility for root param
from litellm._logging import (
    set_verbose,
    _turn_on_debug,
    verbose_logger,
    json_logs,
    _turn_on_json,
    log_level,
)
import re
from litellm.constants import (
    DEFAULT_BATCH_SIZE,
    DEFAULT_FLUSH_INTERVAL_SECONDS,
    ROUTER_MAX_FALLBACKS,
    DEFAULT_MAX_RETRIES,
    DEFAULT_REPLICATE_POLLING_RETRIES,
    DEFAULT_REPLICATE_POLLING_DELAY_SECONDS,
    LITELLM_CHAT_PROVIDERS,
    HUMANLOOP_PROMPT_CACHE_TTL_SECONDS,
    OPENAI_CHAT_COMPLETION_PARAMS,
    OPENAI_CHAT_COMPLETION_PARAMS as _openai_completion_params,  # backwards compatibility
    OPENAI_FINISH_REASONS,
    OPENAI_FINISH_REASONS as _openai_finish_reasons,  # backwards compatibility
    openai_compatible_endpoints,
    openai_compatible_providers,
    openai_text_completion_compatible_providers,
    _openai_like_providers,
    replicate_models,
    clarifai_models,
    huggingface_models,
    empower_models,
    together_ai_models,
    baseten_models,
    REPEATED_STREAMING_CHUNK_LIMIT,
    request_timeout,
    open_ai_embedding_models,
    cohere_embedding_models,
    bedrock_embedding_models,
    known_tokenizer_config,
    BEDROCK_INVOKE_PROVIDERS_LITERAL,
    DEFAULT_MAX_TOKENS,
    DEFAULT_SOFT_BUDGET,
    DEFAULT_ALLOWED_FAILS,
)
from litellm.types.guardrails import GuardrailItem
from litellm.proxy._types import (
    KeyManagementSystem,
    KeyManagementSettings,
    LiteLLM_UpperboundKeyGenerateParams,
)
from litellm.types.proxy.management_endpoints.ui_sso import DefaultTeamSSOParams
from litellm.types.utils import StandardKeyGenerationConfig, LlmProviders
from litellm.integrations.custom_logger import CustomLogger
from litellm.litellm_core_utils.logging_callback_manager import LoggingCallbackManager
import httpx
import dotenv

litellm_mode = os.getenv("LITELLM_MODE", "DEV")  # "PRODUCTION", "DEV"
if litellm_mode == "DEV":
    dotenv.load_dotenv()
################################################
if set_verbose == True:
    _turn_on_debug()
################################################
### Callbacks /Logging / Success / Failure Handlers #####
CALLBACK_TYPES = Union[str, Callable, CustomLogger]
input_callback: List[CALLBACK_TYPES] = []
success_callback: List[CALLBACK_TYPES] = []
failure_callback: List[CALLBACK_TYPES] = []
service_callback: List[CALLBACK_TYPES] = []
logging_callback_manager = LoggingCallbackManager()
_custom_logger_compatible_callbacks_literal = Literal[
    "lago",
    "openmeter",
    "logfire",
    "literalai",
    "dynamic_rate_limiter",
    "langsmith",
    "prometheus",
    "otel",
    "datadog",
    "datadog_llm_observability",
    "galileo",
    "braintrust",
    "arize",
    "arize_phoenix",
    "langtrace",
    "gcs_bucket",
    "azure_storage",
    "opik",
    "argilla",
    "mlflow",
    "langfuse",
    "pagerduty",
    "humanloop",
    "gcs_pubsub",
    "agentops",
    "anthropic_cache_control_hook",
    "bedrock_vector_store",
    "generic_api",
    "resend_email",
    "smtp_email",
    "deepeval",
    "s3_v2",
]
logged_real_time_event_types: Optional[Union[List[str], Literal["*"]]] = None
_known_custom_logger_compatible_callbacks: List = list(
    get_args(_custom_logger_compatible_callbacks_literal)
)
callbacks: List[
    Union[Callable, _custom_logger_compatible_callbacks_literal, CustomLogger]
] = []
initialized_langfuse_clients: int = 0
langfuse_default_tags: Optional[List[str]] = None
langsmith_batch_size: Optional[int] = None
prometheus_initialize_budget_metrics: Optional[bool] = False
require_auth_for_metrics_endpoint: Optional[bool] = False
argilla_batch_size: Optional[int] = None
datadog_use_v1: Optional[bool] = False  # if you want to use v1 datadog logged payload.
gcs_pub_sub_use_v1: Optional[bool] = (
    False  # if you want to use v1 gcs pubsub logged payload
)
generic_api_use_v1: Optional[bool] = (
    False  # if you want to use v1 generic api logged payload
)
argilla_transformation_object: Optional[Dict[str, Any]] = None
_async_input_callback: List[Union[str, Callable, CustomLogger]] = (
    []
)  # internal variable - async custom callbacks are routed here.
_async_success_callback: List[Union[str, Callable, CustomLogger]] = (
    []
)  # internal variable - async custom callbacks are routed here.
_async_failure_callback: List[Union[str, Callable, CustomLogger]] = (
    []
)  # internal variable - async custom callbacks are routed here.
pre_call_rules: List[Callable] = []
post_call_rules: List[Callable] = []
turn_off_message_logging: Optional[bool] = False
log_raw_request_response: bool = False
redact_messages_in_exceptions: Optional[bool] = False
redact_user_api_key_info: Optional[bool] = False
filter_invalid_headers: Optional[bool] = False
add_user_information_to_llm_headers: Optional[bool] = (
    None  # adds user_id, team_id, token hash (params from StandardLoggingMetadata) to request headers
)
store_audit_logs = False  # Enterprise feature, allow users to see audit logs
### end of callbacks #############

email: Optional[str] = (
    None  # Not used anymore, will be removed in next MAJOR release - https://github.com/BerriAI/litellm/discussions/648
)
token: Optional[str] = (
    None  # Not used anymore, will be removed in next MAJOR release - https://github.com/BerriAI/litellm/discussions/648
)
telemetry = True
max_tokens: int = DEFAULT_MAX_TOKENS  # OpenAI Defaults
drop_params = bool(os.getenv("LITELLM_DROP_PARAMS", False))
modify_params = bool(os.getenv("LITELLM_MODIFY_PARAMS", False))
retry = True
### AUTH ###
api_key: Optional[str] = None
openai_key: Optional[str] = None
groq_key: Optional[str] = None
databricks_key: Optional[str] = None
openai_like_key: Optional[str] = None
azure_key: Optional[str] = None
anthropic_key: Optional[str] = None
replicate_key: Optional[str] = None
cohere_key: Optional[str] = None
infinity_key: Optional[str] = None
clarifai_key: Optional[str] = None
maritalk_key: Optional[str] = None
ai21_key: Optional[str] = None
ollama_key: Optional[str] = None
openrouter_key: Optional[str] = None
datarobot_key: Optional[str] = None
predibase_key: Optional[str] = None
huggingface_key: Optional[str] = None
vertex_project: Optional[str] = None
vertex_location: Optional[str] = None
predibase_tenant_id: Optional[str] = None
togetherai_api_key: Optional[str] = None
cloudflare_api_key: Optional[str] = None
baseten_key: Optional[str] = None
llama_api_key: Optional[str] = None
aleph_alpha_key: Optional[str] = None
nlp_cloud_key: Optional[str] = None
novita_api_key: Optional[str] = None
snowflake_key: Optional[str] = None
nebius_key: Optional[str] = None
common_cloud_provider_auth_params: dict = {
    "params": ["project", "region_name", "token"],
    "providers": ["vertex_ai", "bedrock", "watsonx", "azure", "vertex_ai_beta"],
}
use_litellm_proxy: bool = (
    False  # when True, requests will be sent to the specified litellm proxy endpoint
)
use_client: bool = False
ssl_verify: Union[str, bool] = True
ssl_certificate: Optional[str] = None
disable_streaming_logging: bool = False
disable_token_counter: bool = False
disable_add_transform_inline_image_block: bool = False
in_memory_llm_clients_cache: LLMClientCache = LLMClientCache()
safe_memory_mode: bool = False
enable_azure_ad_token_refresh: Optional[bool] = False
### DEFAULT AZURE API VERSION ###
AZURE_DEFAULT_API_VERSION = "2025-02-01-preview"  # this is updated to the latest
### DEFAULT WATSONX API VERSION ###
WATSONX_DEFAULT_API_VERSION = "2024-03-13"
### COHERE EMBEDDINGS DEFAULT TYPE ###
COHERE_DEFAULT_EMBEDDING_INPUT_TYPE: COHERE_EMBEDDING_INPUT_TYPES = "search_document"
### CREDENTIALS ###
credential_list: List[CredentialItem] = []
### GUARDRAILS ###
llamaguard_model_name: Optional[str] = None
openai_moderations_model_name: Optional[str] = None
presidio_ad_hoc_recognizers: Optional[str] = None
google_moderation_confidence_threshold: Optional[float] = None
llamaguard_unsafe_content_categories: Optional[str] = None
blocked_user_list: Optional[Union[str, List]] = None
banned_keywords_list: Optional[Union[str, List]] = None
llm_guard_mode: Literal["all", "key-specific", "request-specific"] = "all"
guardrail_name_config_map: Dict[str, GuardrailItem] = {}
##################
### PREVIEW FEATURES ###
enable_preview_features: bool = False
return_response_headers: bool = (
    False  # get response headers from LLM Api providers - example x-remaining-requests,
)
enable_json_schema_validation: bool = False
##################
logging: bool = True
enable_loadbalancing_on_batch_endpoints: Optional[bool] = None
enable_caching_on_provider_specific_optional_params: bool = (
    False  # feature-flag for caching on optional params - e.g. 'top_k'
)
caching: bool = (
    False  # Not used anymore, will be removed in next MAJOR release - https://github.com/BerriAI/litellm/discussions/648
)
caching_with_models: bool = (
    False  # # Not used anymore, will be removed in next MAJOR release - https://github.com/BerriAI/litellm/discussions/648
)
cache: Optional[Cache] = (
    None  # cache object <- use this - https://docs.litellm.ai/docs/caching
)
default_in_memory_ttl: Optional[float] = None
default_redis_ttl: Optional[float] = None
default_redis_batch_cache_expiry: Optional[float] = None
model_alias_map: Dict[str, str] = {}
model_group_alias_map: Dict[str, str] = {}
max_budget: float = 0.0  # set the max budget across all providers
budget_duration: Optional[str] = (
    None  # proxy only - resets budget after fixed duration. You can set duration as seconds ("30s"), minutes ("30m"), hours ("30h"), days ("30d").
)
default_soft_budget: float = (
    DEFAULT_SOFT_BUDGET  # by default all litellm proxy keys have a soft budget of 50.0
)
forward_traceparent_to_llm_provider: bool = False


_current_cost = 0.0  # private variable, used if max budget is set
error_logs: Dict = {}
add_function_to_prompt: bool = (
    False  # if function calling not supported by api, append function call details to system prompt
)
client_session: Optional[httpx.Client] = None
aclient_session: Optional[httpx.AsyncClient] = None
model_fallbacks: Optional[List] = None  # Deprecated for 'litellm.fallbacks'
model_cost_map_url: str = (
    "https://raw.githubusercontent.com/BerriAI/litellm/main/model_prices_and_context_window.json"
)
suppress_debug_info = False
dynamodb_table_name: Optional[str] = None
s3_callback_params: Optional[Dict] = None
generic_logger_headers: Optional[Dict] = None
default_key_generate_params: Optional[Dict] = None
upperbound_key_generate_params: Optional[LiteLLM_UpperboundKeyGenerateParams] = None
key_generation_settings: Optional[StandardKeyGenerationConfig] = None
default_internal_user_params: Optional[Dict] = None
default_team_params: Optional[Union[DefaultTeamSSOParams, Dict]] = None
default_team_settings: Optional[List] = None
max_user_budget: Optional[float] = None
default_max_internal_user_budget: Optional[float] = None
max_internal_user_budget: Optional[float] = None
max_ui_session_budget: Optional[float] = 10  # $10 USD budgets for UI Chat sessions
internal_user_budget_duration: Optional[str] = None
tag_budget_config: Optional[Dict[str, BudgetConfig]] = None
max_end_user_budget: Optional[float] = None
disable_end_user_cost_tracking: Optional[bool] = None
disable_end_user_cost_tracking_prometheus_only: Optional[bool] = None
enable_end_user_cost_tracking_prometheus_only: Optional[bool] = None
custom_prometheus_metadata_labels: List[str] = []
<<<<<<< HEAD
prometheus_metrics_config: Optional[List] = None
=======
disable_add_prefix_to_prompt: bool = (
    False  # used by anthropic, to disable adding prefix to prompt
)
>>>>>>> 6c8ff3f2
#### REQUEST PRIORITIZATION ####
priority_reservation: Optional[Dict[str, float]] = None


######## Networking Settings ########
use_aiohttp_transport: bool = (
    True  # Older variable, aiohttp is now the default. use disable_aiohttp_transport instead.
)
disable_aiohttp_transport: bool = False  # Set this to true to use httpx instead
force_ipv4: bool = (
    False  # when True, litellm will force ipv4 for all LLM requests. Some users have seen httpx ConnectionError when using ipv6.
)
module_level_aclient = AsyncHTTPHandler(
    timeout=request_timeout, client_alias="module level aclient"
)
module_level_client = HTTPHandler(timeout=request_timeout)

#### RETRIES ####
num_retries: Optional[int] = None  # per model endpoint
max_fallbacks: Optional[int] = None
default_fallbacks: Optional[List] = None
fallbacks: Optional[List] = None
context_window_fallbacks: Optional[List] = None
content_policy_fallbacks: Optional[List] = None
allowed_fails: int = 3
num_retries_per_request: Optional[int] = (
    None  # for the request overall (incl. fallbacks + model retries)
)
####### SECRET MANAGERS #####################
secret_manager_client: Optional[Any] = (
    None  # list of instantiated key management clients - e.g. azure kv, infisical, etc.
)
_google_kms_resource_name: Optional[str] = None
_key_management_system: Optional[KeyManagementSystem] = None
_key_management_settings: KeyManagementSettings = KeyManagementSettings()
#### PII MASKING ####
output_parse_pii: bool = False
#############################################
from litellm.litellm_core_utils.get_model_cost_map import get_model_cost_map

model_cost = get_model_cost_map(url=model_cost_map_url)
custom_prompt_dict: Dict[str, dict] = {}
check_provider_endpoint = False


####### THREAD-SPECIFIC DATA ####################
class MyLocal(threading.local):
    def __init__(self):
        self.user = "Hello World"


_thread_context = MyLocal()


def identify(event_details):
    # Store user in thread local data
    if "user" in event_details:
        _thread_context.user = event_details["user"]


####### ADDITIONAL PARAMS ################### configurable params if you use proxy models like Helicone, map spend to org id, etc.
api_base: Optional[str] = None
headers = None
api_version = None
organization = None
project = None
config_path = None
vertex_ai_safety_settings: Optional[dict] = None
BEDROCK_CONVERSE_MODELS = [
    "anthropic.claude-opus-4-20250514-v1:0",
    "anthropic.claude-sonnet-4-20250514-v1:0",
    "anthropic.claude-3-7-sonnet-20250219-v1:0",
    "anthropic.claude-3-5-haiku-20241022-v1:0",
    "anthropic.claude-3-5-sonnet-20241022-v2:0",
    "anthropic.claude-3-5-sonnet-20240620-v1:0",
    "anthropic.claude-3-opus-20240229-v1:0",
    "anthropic.claude-3-sonnet-20240229-v1:0",
    "anthropic.claude-3-haiku-20240307-v1:0",
    "anthropic.claude-v2",
    "anthropic.claude-v2:1",
    "anthropic.claude-v1",
    "anthropic.claude-instant-v1",
    "ai21.jamba-instruct-v1:0",
    "ai21.jamba-1-5-mini-v1:0",
    "ai21.jamba-1-5-large-v1:0",
    "meta.llama3-70b-instruct-v1:0",
    "meta.llama3-8b-instruct-v1:0",
    "meta.llama3-1-8b-instruct-v1:0",
    "meta.llama3-1-70b-instruct-v1:0",
    "meta.llama3-1-405b-instruct-v1:0",
    "meta.llama3-70b-instruct-v1:0",
    "mistral.mistral-large-2407-v1:0",
    "mistral.mistral-large-2402-v1:0",
    "meta.llama3-2-1b-instruct-v1:0",
    "meta.llama3-2-3b-instruct-v1:0",
    "meta.llama3-2-11b-instruct-v1:0",
    "meta.llama3-2-90b-instruct-v1:0",
]

####### COMPLETION MODELS ###################
open_ai_chat_completion_models: List = []
open_ai_text_completion_models: List = []
cohere_models: List = []
cohere_chat_models: List = []
mistral_chat_models: List = []
text_completion_codestral_models: List = []
anthropic_models: List = []
openrouter_models: List = []
datarobot_models: List = []
vertex_language_models: List = []
vertex_vision_models: List = []
vertex_chat_models: List = []
vertex_code_chat_models: List = []
vertex_ai_image_models: List = []
vertex_text_models: List = []
vertex_code_text_models: List = []
vertex_embedding_models: List = []
vertex_anthropic_models: List = []
vertex_llama3_models: List = []
vertex_ai_ai21_models: List = []
vertex_mistral_models: List = []
ai21_models: List = []
ai21_chat_models: List = []
nlp_cloud_models: List = []
aleph_alpha_models: List = []
bedrock_models: List = []
bedrock_converse_models: List = BEDROCK_CONVERSE_MODELS
fireworks_ai_models: List = []
fireworks_ai_embedding_models: List = []
deepinfra_models: List = []
perplexity_models: List = []
watsonx_models: List = []
gemini_models: List = []
xai_models: List = []
deepseek_models: List = []
azure_ai_models: List = []
jina_ai_models: List = []
voyage_models: List = []
infinity_models: List = []
databricks_models: List = []
cloudflare_models: List = []
codestral_models: List = []
friendliai_models: List = []
featherless_ai_models: List = []
palm_models: List = []
groq_models: List = []
azure_models: List = []
azure_text_models: List = []
anyscale_models: List = []
cerebras_models: List = []
galadriel_models: List = []
sambanova_models: List = []
novita_models: List = []
assemblyai_models: List = []
snowflake_models: List = []
llama_models: List = []
nscale_models: List = []
nebius_models: List = []
nebius_embedding_models: List = []
deepgram_models: List = []


def is_bedrock_pricing_only_model(key: str) -> bool:
    """
    Excludes keys with the pattern 'bedrock/<region>/<model>'. These are in the model_prices_and_context_window.json file for pricing purposes only.

    Args:
        key (str): A key to filter.

    Returns:
        bool: True if the key matches the Bedrock pattern, False otherwise.
    """
    # Regex to match 'bedrock/<region>/<model>'
    bedrock_pattern = re.compile(r"^bedrock/[a-zA-Z0-9_-]+/.+$")

    if "month-commitment" in key:
        return True

    is_match = bedrock_pattern.match(key)
    return is_match is not None


def is_openai_finetune_model(key: str) -> bool:
    """
    Excludes model cost keys with the pattern 'ft:<model>'. These are in the model_prices_and_context_window.json file for pricing purposes only.

    Args:
        key (str): A key to filter.

    Returns:
        bool: True if the key matches the OpenAI finetune pattern, False otherwise.
    """
    return key.startswith("ft:") and not key.count(":") > 1


def add_known_models():
    for key, value in model_cost.items():
        if value.get("litellm_provider") == "openai" and not is_openai_finetune_model(
            key
        ):
            open_ai_chat_completion_models.append(key)
        elif value.get("litellm_provider") == "text-completion-openai":
            open_ai_text_completion_models.append(key)
        elif value.get("litellm_provider") == "azure_text":
            azure_text_models.append(key)
        elif value.get("litellm_provider") == "cohere":
            cohere_models.append(key)
        elif value.get("litellm_provider") == "cohere_chat":
            cohere_chat_models.append(key)
        elif value.get("litellm_provider") == "mistral":
            mistral_chat_models.append(key)
        elif value.get("litellm_provider") == "anthropic":
            anthropic_models.append(key)
        elif value.get("litellm_provider") == "empower":
            empower_models.append(key)
        elif value.get("litellm_provider") == "openrouter":
            openrouter_models.append(key)
        elif value.get("litellm_provider") == "datarobot":
            datarobot_models.append(key)
        elif value.get("litellm_provider") == "vertex_ai-text-models":
            vertex_text_models.append(key)
        elif value.get("litellm_provider") == "vertex_ai-code-text-models":
            vertex_code_text_models.append(key)
        elif value.get("litellm_provider") == "vertex_ai-language-models":
            vertex_language_models.append(key)
        elif value.get("litellm_provider") == "vertex_ai-vision-models":
            vertex_vision_models.append(key)
        elif value.get("litellm_provider") == "vertex_ai-chat-models":
            vertex_chat_models.append(key)
        elif value.get("litellm_provider") == "vertex_ai-code-chat-models":
            vertex_code_chat_models.append(key)
        elif value.get("litellm_provider") == "vertex_ai-embedding-models":
            vertex_embedding_models.append(key)
        elif value.get("litellm_provider") == "vertex_ai-anthropic_models":
            key = key.replace("vertex_ai/", "")
            vertex_anthropic_models.append(key)
        elif value.get("litellm_provider") == "vertex_ai-llama_models":
            key = key.replace("vertex_ai/", "")
            vertex_llama3_models.append(key)
        elif value.get("litellm_provider") == "vertex_ai-mistral_models":
            key = key.replace("vertex_ai/", "")
            vertex_mistral_models.append(key)
        elif value.get("litellm_provider") == "vertex_ai-ai21_models":
            key = key.replace("vertex_ai/", "")
            vertex_ai_ai21_models.append(key)
        elif value.get("litellm_provider") == "vertex_ai-image-models":
            key = key.replace("vertex_ai/", "")
            vertex_ai_image_models.append(key)
        elif value.get("litellm_provider") == "ai21":
            if value.get("mode") == "chat":
                ai21_chat_models.append(key)
            else:
                ai21_models.append(key)
        elif value.get("litellm_provider") == "nlp_cloud":
            nlp_cloud_models.append(key)
        elif value.get("litellm_provider") == "aleph_alpha":
            aleph_alpha_models.append(key)
        elif value.get(
            "litellm_provider"
        ) == "bedrock" and not is_bedrock_pricing_only_model(key):
            bedrock_models.append(key)
        elif value.get("litellm_provider") == "bedrock_converse":
            bedrock_converse_models.append(key)
        elif value.get("litellm_provider") == "deepinfra":
            deepinfra_models.append(key)
        elif value.get("litellm_provider") == "perplexity":
            perplexity_models.append(key)
        elif value.get("litellm_provider") == "watsonx":
            watsonx_models.append(key)
        elif value.get("litellm_provider") == "gemini":
            gemini_models.append(key)
        elif value.get("litellm_provider") == "fireworks_ai":
            # ignore the 'up-to', '-to-' model names -> not real models. just for cost tracking based on model params.
            if "-to-" not in key and "fireworks-ai-default" not in key:
                fireworks_ai_models.append(key)
        elif value.get("litellm_provider") == "fireworks_ai-embedding-models":
            # ignore the 'up-to', '-to-' model names -> not real models. just for cost tracking based on model params.
            if "-to-" not in key:
                fireworks_ai_embedding_models.append(key)
        elif value.get("litellm_provider") == "text-completion-codestral":
            text_completion_codestral_models.append(key)
        elif value.get("litellm_provider") == "xai":
            xai_models.append(key)
        elif value.get("litellm_provider") == "deepseek":
            deepseek_models.append(key)
        elif value.get("litellm_provider") == "meta_llama":
            llama_models.append(key)
        elif value.get("litellm_provider") == "nscale":
            nscale_models.append(key)
        elif value.get("litellm_provider") == "azure_ai":
            azure_ai_models.append(key)
        elif value.get("litellm_provider") == "voyage":
            voyage_models.append(key)
        elif value.get("litellm_provider") == "infinity":
            infinity_models.append(key)
        elif value.get("litellm_provider") == "databricks":
            databricks_models.append(key)
        elif value.get("litellm_provider") == "cloudflare":
            cloudflare_models.append(key)
        elif value.get("litellm_provider") == "codestral":
            codestral_models.append(key)
        elif value.get("litellm_provider") == "friendliai":
            friendliai_models.append(key)
        elif value.get("litellm_provider") == "palm":
            palm_models.append(key)
        elif value.get("litellm_provider") == "groq":
            groq_models.append(key)
        elif value.get("litellm_provider") == "azure":
            azure_models.append(key)
        elif value.get("litellm_provider") == "anyscale":
            anyscale_models.append(key)
        elif value.get("litellm_provider") == "cerebras":
            cerebras_models.append(key)
        elif value.get("litellm_provider") == "galadriel":
            galadriel_models.append(key)
        elif value.get("litellm_provider") == "sambanova":
            sambanova_models.append(key)
        elif value.get("litellm_provider") == "novita":
            novita_models.append(key)
        elif value.get("litellm_provider") == "nebius-chat-models":
            nebius_models.append(key)
        elif value.get("litellm_provider") == "nebius-embedding-models":
            nebius_embedding_models.append(key)
        elif value.get("litellm_provider") == "assemblyai":
            assemblyai_models.append(key)
        elif value.get("litellm_provider") == "jina_ai":
            jina_ai_models.append(key)
        elif value.get("litellm_provider") == "snowflake":
            snowflake_models.append(key)
        elif value.get("litellm_provider") == "featherless_ai":
            featherless_ai_models.append(key)
        elif value.get("litellm_provider") == "deepgram":
            deepgram_models.append(key)


add_known_models()
# known openai compatible endpoints - we'll eventually move this list to the model_prices_and_context_window.json dictionary

# this is maintained for Exception Mapping


# used for Cost Tracking & Token counting
# https://azure.microsoft.com/en-in/pricing/details/cognitive-services/openai-service/
# Azure returns gpt-35-turbo in their responses, we need to map this to azure/gpt-3.5-turbo for token counting
azure_llms = {
    "gpt-35-turbo": "azure/gpt-35-turbo",
    "gpt-35-turbo-16k": "azure/gpt-35-turbo-16k",
    "gpt-35-turbo-instruct": "azure/gpt-35-turbo-instruct",
}

azure_embedding_models = {
    "ada": "azure/ada",
}

petals_models = [
    "petals-team/StableBeluga2",
]

ollama_models = ["llama2"]

maritalk_models = ["maritalk"]


model_list = (
    open_ai_chat_completion_models
    + open_ai_text_completion_models
    + cohere_models
    + cohere_chat_models
    + anthropic_models
    + replicate_models
    + openrouter_models
    + datarobot_models
    + huggingface_models
    + vertex_chat_models
    + vertex_text_models
    + ai21_models
    + ai21_chat_models
    + together_ai_models
    + baseten_models
    + aleph_alpha_models
    + nlp_cloud_models
    + ollama_models
    + bedrock_models
    + deepinfra_models
    + perplexity_models
    + maritalk_models
    + vertex_language_models
    + watsonx_models
    + gemini_models
    + text_completion_codestral_models
    + xai_models
    + deepseek_models
    + azure_ai_models
    + voyage_models
    + infinity_models
    + databricks_models
    + cloudflare_models
    + codestral_models
    + friendliai_models
    + palm_models
    + groq_models
    + azure_models
    + anyscale_models
    + cerebras_models
    + galadriel_models
    + sambanova_models
    + azure_text_models
    + novita_models
    + assemblyai_models
    + jina_ai_models
    + snowflake_models
    + llama_models
    + featherless_ai_models
    + nscale_models
    + deepgram_models
)

model_list_set = set(model_list)

provider_list: List[Union[LlmProviders, str]] = list(LlmProviders)


models_by_provider: dict = {
    "openai": open_ai_chat_completion_models + open_ai_text_completion_models,
    "text-completion-openai": open_ai_text_completion_models,
    "cohere": cohere_models + cohere_chat_models,
    "cohere_chat": cohere_chat_models,
    "anthropic": anthropic_models,
    "replicate": replicate_models,
    "huggingface": huggingface_models,
    "together_ai": together_ai_models,
    "baseten": baseten_models,
    "openrouter": openrouter_models,
    "datarobot": datarobot_models,
    "vertex_ai": vertex_chat_models
    + vertex_text_models
    + vertex_anthropic_models
    + vertex_vision_models
    + vertex_language_models,
    "ai21": ai21_models,
    "bedrock": bedrock_models + bedrock_converse_models,
    "petals": petals_models,
    "ollama": ollama_models,
    "deepinfra": deepinfra_models,
    "perplexity": perplexity_models,
    "maritalk": maritalk_models,
    "watsonx": watsonx_models,
    "gemini": gemini_models,
    "fireworks_ai": fireworks_ai_models + fireworks_ai_embedding_models,
    "aleph_alpha": aleph_alpha_models,
    "text-completion-codestral": text_completion_codestral_models,
    "xai": xai_models,
    "deepseek": deepseek_models,
    "mistral": mistral_chat_models,
    "azure_ai": azure_ai_models,
    "voyage": voyage_models,
    "infinity": infinity_models,
    "databricks": databricks_models,
    "cloudflare": cloudflare_models,
    "codestral": codestral_models,
    "nlp_cloud": nlp_cloud_models,
    "friendliai": friendliai_models,
    "palm": palm_models,
    "groq": groq_models,
    "azure": azure_models + azure_text_models,
    "azure_text": azure_text_models,
    "anyscale": anyscale_models,
    "cerebras": cerebras_models,
    "galadriel": galadriel_models,
    "sambanova": sambanova_models,
    "novita": novita_models,
    "nebius": nebius_models + nebius_embedding_models,
    "assemblyai": assemblyai_models,
    "jina_ai": jina_ai_models,
    "snowflake": snowflake_models,
    "meta_llama": llama_models,
    "nscale": nscale_models,
    "featherless_ai": featherless_ai_models,
    "deepgram": deepgram_models,
}

# mapping for those models which have larger equivalents
longer_context_model_fallback_dict: dict = {
    # openai chat completion models
    "gpt-3.5-turbo": "gpt-3.5-turbo-16k",
    "gpt-3.5-turbo-0301": "gpt-3.5-turbo-16k-0301",
    "gpt-3.5-turbo-0613": "gpt-3.5-turbo-16k-0613",
    "gpt-4": "gpt-4-32k",
    "gpt-4-0314": "gpt-4-32k-0314",
    "gpt-4-0613": "gpt-4-32k-0613",
    # anthropic
    "claude-instant-1": "claude-2",
    "claude-instant-1.2": "claude-2",
    # vertexai
    "chat-bison": "chat-bison-32k",
    "chat-bison@001": "chat-bison-32k",
    "codechat-bison": "codechat-bison-32k",
    "codechat-bison@001": "codechat-bison-32k",
    # openrouter
    "openrouter/openai/gpt-3.5-turbo": "openrouter/openai/gpt-3.5-turbo-16k",
    "openrouter/anthropic/claude-instant-v1": "openrouter/anthropic/claude-2",
}

####### EMBEDDING MODELS ###################

all_embedding_models = (
    open_ai_embedding_models
    + cohere_embedding_models
    + bedrock_embedding_models
    + vertex_embedding_models
    + fireworks_ai_embedding_models
    + nebius_embedding_models
)

####### IMAGE GENERATION MODELS ###################
openai_image_generation_models = ["dall-e-2", "dall-e-3"]

from .timeout import timeout
from .cost_calculator import completion_cost
from litellm.litellm_core_utils.litellm_logging import Logging, modify_integration
from litellm.litellm_core_utils.get_llm_provider_logic import get_llm_provider
from litellm.litellm_core_utils.core_helpers import remove_index_from_tool_calls
from litellm.litellm_core_utils.token_counter import get_modified_max_tokens
from .utils import (
    client,
    exception_type,
    get_optional_params,
    get_response_string,
    token_counter,
    create_pretrained_tokenizer,
    create_tokenizer,
    supports_function_calling,
    supports_web_search,
    supports_url_context,
    supports_response_schema,
    supports_parallel_function_calling,
    supports_vision,
    supports_audio_input,
    supports_audio_output,
    supports_system_messages,
    supports_reasoning,
    get_litellm_params,
    acreate,
    get_max_tokens,
    get_model_info,
    register_prompt_template,
    validate_environment,
    check_valid_key,
    register_model,
    encode,
    decode,
    _calculate_retry_after,
    _should_retry,
    get_supported_openai_params,
    get_api_base,
    get_first_chars_messages,
    ModelResponse,
    ModelResponseStream,
    EmbeddingResponse,
    ImageResponse,
    TranscriptionResponse,
    TextCompletionResponse,
    get_provider_fields,
    ModelResponseListIterator,
)

ALL_LITELLM_RESPONSE_TYPES = [
    ModelResponse,
    EmbeddingResponse,
    ImageResponse,
    TranscriptionResponse,
    TextCompletionResponse,
]

from .llms.custom_llm import CustomLLM
from .llms.bedrock.chat.converse_transformation import AmazonConverseConfig
from .llms.openai_like.chat.handler import OpenAILikeChatConfig
from .llms.aiohttp_openai.chat.transformation import AiohttpOpenAIChatConfig
from .llms.galadriel.chat.transformation import GaladrielChatConfig
from .llms.github.chat.transformation import GithubChatConfig
from .llms.empower.chat.transformation import EmpowerChatConfig
from .llms.huggingface.chat.transformation import HuggingFaceChatConfig
from .llms.huggingface.embedding.transformation import HuggingFaceEmbeddingConfig
from .llms.oobabooga.chat.transformation import OobaboogaConfig
from .llms.maritalk import MaritalkConfig
from .llms.openrouter.chat.transformation import OpenrouterConfig
from .llms.datarobot.chat.transformation import DataRobotConfig
from .llms.anthropic.chat.transformation import AnthropicConfig
from .llms.anthropic.common_utils import AnthropicModelInfo
from .llms.groq.stt.transformation import GroqSTTConfig
from .llms.anthropic.completion.transformation import AnthropicTextConfig
from .llms.triton.completion.transformation import TritonConfig
from .llms.triton.completion.transformation import TritonGenerateConfig
from .llms.triton.completion.transformation import TritonInferConfig
from .llms.triton.embedding.transformation import TritonEmbeddingConfig
from .llms.huggingface.rerank.transformation import HuggingFaceRerankConfig
from .llms.databricks.chat.transformation import DatabricksConfig
from .llms.databricks.embed.transformation import DatabricksEmbeddingConfig
from .llms.predibase.chat.transformation import PredibaseConfig
from .llms.replicate.chat.transformation import ReplicateConfig
from .llms.cohere.completion.transformation import CohereTextConfig as CohereConfig
from .llms.snowflake.chat.transformation import SnowflakeConfig
from .llms.cohere.rerank.transformation import CohereRerankConfig
from .llms.cohere.rerank_v2.transformation import CohereRerankV2Config
from .llms.azure_ai.rerank.transformation import AzureAIRerankConfig
from .llms.infinity.rerank.transformation import InfinityRerankConfig
from .llms.jina_ai.rerank.transformation import JinaAIRerankConfig
from .llms.clarifai.chat.transformation import ClarifaiConfig
from .llms.ai21.chat.transformation import AI21ChatConfig, AI21ChatConfig as AI21Config
from .llms.meta_llama.chat.transformation import LlamaAPIConfig
from .llms.anthropic.experimental_pass_through.messages.transformation import (
    AnthropicMessagesConfig,
)
from .llms.bedrock.messages.invoke_transformations.anthropic_claude3_transformation import (
    AmazonAnthropicClaude3MessagesConfig,
)
from .llms.together_ai.chat import TogetherAIConfig
from .llms.together_ai.completion.transformation import TogetherAITextCompletionConfig
from .llms.cloudflare.chat.transformation import CloudflareChatConfig
from .llms.novita.chat.transformation import NovitaConfig
from .llms.deprecated_providers.palm import (
    PalmConfig,
)  # here to prevent breaking changes
from .llms.nlp_cloud.chat.handler import NLPCloudConfig
from .llms.petals.completion.transformation import PetalsConfig
from .llms.deprecated_providers.aleph_alpha import AlephAlphaConfig
from .llms.vertex_ai.gemini.vertex_and_google_ai_studio_gemini import (
    VertexGeminiConfig,
    VertexGeminiConfig as VertexAIConfig,
)
from .llms.gemini.common_utils import GeminiModelInfo
from .llms.gemini.chat.transformation import (
    GoogleAIStudioGeminiConfig,
    GoogleAIStudioGeminiConfig as GeminiConfig,  # aliased to maintain backwards compatibility
)


from .llms.vertex_ai.vertex_embeddings.transformation import (
    VertexAITextEmbeddingConfig,
)

vertexAITextEmbeddingConfig = VertexAITextEmbeddingConfig()

from .llms.vertex_ai.vertex_ai_partner_models.anthropic.transformation import (
    VertexAIAnthropicConfig,
)
from .llms.vertex_ai.vertex_ai_partner_models.llama3.transformation import (
    VertexAILlama3Config,
)
from .llms.vertex_ai.vertex_ai_partner_models.ai21.transformation import (
    VertexAIAi21Config,
)
from .llms.ollama.chat.transformation import OllamaChatConfig
from .llms.ollama.completion.transformation import OllamaConfig
from .llms.sagemaker.completion.transformation import SagemakerConfig
from .llms.sagemaker.chat.transformation import SagemakerChatConfig
from .llms.bedrock.chat.invoke_handler import (
    AmazonCohereChatConfig,
    bedrock_tool_name_mappings,
)

from .llms.bedrock.common_utils import (
    AmazonBedrockGlobalConfig,
)
from .llms.bedrock.chat.invoke_transformations.amazon_ai21_transformation import (
    AmazonAI21Config,
)
from .llms.bedrock.chat.invoke_transformations.amazon_nova_transformation import (
    AmazonInvokeNovaConfig,
)
from .llms.bedrock.chat.invoke_transformations.anthropic_claude2_transformation import (
    AmazonAnthropicConfig,
)
from .llms.bedrock.chat.invoke_transformations.anthropic_claude3_transformation import (
    AmazonAnthropicClaude3Config,
)
from .llms.bedrock.chat.invoke_transformations.amazon_cohere_transformation import (
    AmazonCohereConfig,
)
from .llms.bedrock.chat.invoke_transformations.amazon_llama_transformation import (
    AmazonLlamaConfig,
)
from .llms.bedrock.chat.invoke_transformations.amazon_deepseek_transformation import (
    AmazonDeepSeekR1Config,
)
from .llms.bedrock.chat.invoke_transformations.amazon_mistral_transformation import (
    AmazonMistralConfig,
)
from .llms.bedrock.chat.invoke_transformations.amazon_titan_transformation import (
    AmazonTitanConfig,
)
from .llms.bedrock.chat.invoke_transformations.base_invoke_transformation import (
    AmazonInvokeConfig,
)

from .llms.bedrock.image.amazon_stability1_transformation import AmazonStabilityConfig
from .llms.bedrock.image.amazon_stability3_transformation import AmazonStability3Config
from .llms.bedrock.image.amazon_nova_canvas_transformation import AmazonNovaCanvasConfig
from .llms.bedrock.embed.amazon_titan_g1_transformation import AmazonTitanG1Config
from .llms.bedrock.embed.amazon_titan_multimodal_transformation import (
    AmazonTitanMultimodalEmbeddingG1Config,
)
from .llms.bedrock.embed.amazon_titan_v2_transformation import (
    AmazonTitanV2Config,
)
from .llms.cohere.chat.transformation import CohereChatConfig
from .llms.bedrock.embed.cohere_transformation import BedrockCohereEmbeddingConfig
from .llms.openai.openai import OpenAIConfig, MistralEmbeddingConfig
from .llms.openai.image_variations.transformation import OpenAIImageVariationConfig
from .llms.deepinfra.chat.transformation import DeepInfraConfig
from .llms.deepgram.audio_transcription.transformation import (
    DeepgramAudioTranscriptionConfig,
)
from .llms.topaz.common_utils import TopazModelInfo
from .llms.topaz.image_variations.transformation import TopazImageVariationConfig
from litellm.llms.openai.completion.transformation import OpenAITextCompletionConfig
from .llms.groq.chat.transformation import GroqChatConfig
from .llms.voyage.embedding.transformation import VoyageEmbeddingConfig
from .llms.infinity.embedding.transformation import InfinityEmbeddingConfig
from .llms.azure_ai.chat.transformation import AzureAIStudioConfig
from .llms.mistral.mistral_chat_transformation import MistralConfig
from .llms.openai.responses.transformation import OpenAIResponsesAPIConfig
from .llms.azure.responses.transformation import AzureOpenAIResponsesAPIConfig
from .llms.openai.chat.o_series_transformation import (
    OpenAIOSeriesConfig as OpenAIO1Config,  # maintain backwards compatibility
    OpenAIOSeriesConfig,
)

from .llms.snowflake.chat.transformation import SnowflakeConfig

openaiOSeriesConfig = OpenAIOSeriesConfig()
from .llms.openai.chat.gpt_transformation import (
    OpenAIGPTConfig,
)
from .llms.openai.transcriptions.whisper_transformation import (
    OpenAIWhisperAudioTranscriptionConfig,
)
from .llms.openai.transcriptions.gpt_transformation import (
    OpenAIGPTAudioTranscriptionConfig,
)

openAIGPTConfig = OpenAIGPTConfig()
from .llms.openai.chat.gpt_audio_transformation import (
    OpenAIGPTAudioConfig,
)

openAIGPTAudioConfig = OpenAIGPTAudioConfig()

from .llms.nvidia_nim.chat.transformation import NvidiaNimConfig
from .llms.nvidia_nim.embed import NvidiaNimEmbeddingConfig

nvidiaNimConfig = NvidiaNimConfig()
nvidiaNimEmbeddingConfig = NvidiaNimEmbeddingConfig()

from .llms.featherless_ai.chat.transformation import FeatherlessAIConfig
from .llms.cerebras.chat import CerebrasConfig
from .llms.sambanova.chat import SambanovaConfig
from .llms.ai21.chat.transformation import AI21ChatConfig
from .llms.fireworks_ai.chat.transformation import FireworksAIConfig
from .llms.fireworks_ai.completion.transformation import FireworksAITextCompletionConfig
from .llms.fireworks_ai.audio_transcription.transformation import (
    FireworksAIAudioTranscriptionConfig,
)
from .llms.fireworks_ai.embed.fireworks_ai_transformation import (
    FireworksAIEmbeddingConfig,
)
from .llms.friendliai.chat.transformation import FriendliaiChatConfig
from .llms.jina_ai.embedding.transformation import JinaAIEmbeddingConfig
from .llms.xai.chat.transformation import XAIChatConfig
from .llms.xai.common_utils import XAIModelInfo
from .llms.volcengine import VolcEngineConfig
from .llms.codestral.completion.transformation import CodestralTextCompletionConfig
from .llms.azure.azure import (
    AzureOpenAIError,
    AzureOpenAIAssistantsAPIConfig,
)

from .llms.azure.chat.gpt_transformation import AzureOpenAIConfig
from .llms.azure.completion.transformation import AzureOpenAITextConfig
from .llms.hosted_vllm.chat.transformation import HostedVLLMChatConfig
from .llms.llamafile.chat.transformation import LlamafileChatConfig
from .llms.litellm_proxy.chat.transformation import LiteLLMProxyChatConfig
from .llms.vllm.completion.transformation import VLLMConfig
from .llms.deepseek.chat.transformation import DeepSeekChatConfig
from .llms.lm_studio.chat.transformation import LMStudioChatConfig
from .llms.lm_studio.embed.transformation import LmStudioEmbeddingConfig
from .llms.nscale.chat.transformation import NscaleConfig
from .llms.perplexity.chat.transformation import PerplexityChatConfig
from .llms.azure.chat.o_series_transformation import AzureOpenAIO1Config
from .llms.watsonx.completion.transformation import IBMWatsonXAIConfig
from .llms.watsonx.chat.transformation import IBMWatsonXChatConfig
from .llms.watsonx.embed.transformation import IBMWatsonXEmbeddingConfig
from .llms.nebius.chat.transformation import NebiusConfig
from .main import *  # type: ignore
from .integrations import *
from .exceptions import (
    AuthenticationError,
    InvalidRequestError,
    BadRequestError,
    NotFoundError,
    RateLimitError,
    ServiceUnavailableError,
    OpenAIError,
    ContextWindowExceededError,
    ContentPolicyViolationError,
    BudgetExceededError,
    APIError,
    Timeout,
    APIConnectionError,
    UnsupportedParamsError,
    APIResponseValidationError,
    UnprocessableEntityError,
    InternalServerError,
    JSONSchemaValidationError,
    LITELLM_EXCEPTION_TYPES,
    MockException,
)
from .budget_manager import BudgetManager
from .proxy.proxy_cli import run_server
from .router import Router
from .assistants.main import *
from .batches.main import *
from .images.main import *
from .batch_completion.main import *  # type: ignore
from .rerank_api.main import *
from .llms.anthropic.experimental_pass_through.messages.handler import *
from .responses.main import *
from .realtime_api.main import _arealtime
from .fine_tuning.main import *
from .files.main import *
from .scheduler import *
from .cost_calculator import response_cost_calculator, cost_per_token

### ADAPTERS ###
from .types.adapter import AdapterItem
import litellm.anthropic_interface as anthropic

adapters: List[AdapterItem] = []

### Vector Store Registry ###
from .vector_stores.vector_store_registry import VectorStoreRegistry

vector_store_registry: Optional[VectorStoreRegistry] = None

### CUSTOM LLMs ###
from .types.llms.custom_llm import CustomLLMItem
from .types.utils import GenericStreamingChunk

custom_provider_map: List[CustomLLMItem] = []
_custom_providers: List[str] = (
    []
)  # internal helper util, used to track names of custom providers
disable_hf_tokenizer_download: Optional[bool] = (
    None  # disable huggingface tokenizer download. Defaults to openai clk100
)
global_disable_no_log_param: bool = False

### PASSTHROUGH ###
from .passthrough import allm_passthrough_route, llm_passthrough_route<|MERGE_RESOLUTION|>--- conflicted
+++ resolved
@@ -309,13 +309,10 @@
 disable_end_user_cost_tracking_prometheus_only: Optional[bool] = None
 enable_end_user_cost_tracking_prometheus_only: Optional[bool] = None
 custom_prometheus_metadata_labels: List[str] = []
-<<<<<<< HEAD
 prometheus_metrics_config: Optional[List] = None
-=======
 disable_add_prefix_to_prompt: bool = (
     False  # used by anthropic, to disable adding prefix to prompt
 )
->>>>>>> 6c8ff3f2
 #### REQUEST PRIORITIZATION ####
 priority_reservation: Optional[Dict[str, float]] = None
 
