--- conflicted
+++ resolved
@@ -944,9 +944,6 @@
     GroqConfig,
     AzureAIStudioConfig,
 )
-<<<<<<< HEAD
-from .llms.OpenAI.o1_reasoning import OpenAIO1Config
-=======
 from .llms.mistral.mistral_chat_transformation import MistralConfig
 from .llms.OpenAI.o1_transformation import (
     OpenAIO1Config,
@@ -954,7 +951,6 @@
 from .llms.OpenAI.gpt_transformation import (
     OpenAIGPTConfig,
 )
->>>>>>> 415a3ede
 from .llms.nvidia_nim import NvidiaNimConfig
 from .llms.cerebras.chat import CerebrasConfig
 from .llms.AI21.chat import AI21ChatConfig
