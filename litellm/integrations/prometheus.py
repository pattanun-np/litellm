--- conflicted
+++ resolved
@@ -397,12 +397,9 @@
 
         # input, output, total token metrics
         self._increment_token_metrics(
-<<<<<<< HEAD
-=======
             # why type ignore below?
             # 1. We just checked if isinstance(standard_logging_payload, dict). Pyright complains.
             # 2. Pyright does not allow us to run isinstance(standard_logging_payload, StandardLoggingPayload) <- this would be ideal
->>>>>>> d9e7818e
             standard_logging_payload=standard_logging_payload,  # type: ignore
             end_user_id=end_user_id,
             user_api_key=user_api_key,
@@ -438,12 +435,9 @@
             user_api_key_alias=user_api_key_alias,
             user_api_team=user_api_team,
             user_api_team_alias=user_api_team_alias,
-<<<<<<< HEAD
-=======
             # why type ignore below?
             # 1. We just checked if isinstance(standard_logging_payload, dict). Pyright complains.
             # 2. Pyright does not allow us to run isinstance(standard_logging_payload, StandardLoggingPayload) <- this would be ideal
->>>>>>> d9e7818e
             standard_logging_payload=standard_logging_payload,  # type: ignore
         )
 
