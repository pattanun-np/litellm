--- conflicted
+++ resolved
@@ -2261,11 +2261,7 @@
     _hidden_params: dict = {}
 
     def __init__(self, **kwargs):
-<<<<<<< HEAD
-        if "error" in kwargs:
-=======
         if "error" in kwargs and kwargs["error"] is not None:
->>>>>>> 781ea739
             # check if error is all None - if so, set error to None
             if all(value is None for value in kwargs["error"].values()):
                 kwargs["error"] = None
